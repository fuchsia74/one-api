--- conflicted
+++ resolved
@@ -66,11 +66,8 @@
     ratelimit: 0,
     model_ratio: '',
     completion_ratio: '',
-<<<<<<< HEAD
     model_configs: '',
-=======
     inference_profile_arn_map: '',
->>>>>>> a7c99c3b
   };
   const [batch, setBatch] = useState(false);
   const [inputs, setInputs] = useState(originInputs);
