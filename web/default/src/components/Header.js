import React, { useContext, useState } from 'react';
import { Link, useNavigate } from 'react-router-dom';
import { UserContext } from '../context/User';
import { useTranslation } from 'react-i18next';

import {
  Button,
  Container,
  Dropdown,
  Icon,
  Menu,
  Segment,
} from 'semantic-ui-react';
import {
  API,
  getLogo,
  getSystemName,
  isAdmin,
  isMobile,
  showSuccess,
} from '../helpers';
import '../index.css';

// Header Buttons
let headerButtons = [
  {
<<<<<<< HEAD
    name: 'Home',
=======
    name: 'header.home',
>>>>>>> 93ce6c4c
    to: '/',
    icon: 'home',
  },
  {
<<<<<<< HEAD
    name: 'Channel',
=======
    name: 'header.channel',
>>>>>>> 93ce6c4c
    to: '/channel',
    icon: 'sitemap',
    admin: true,
  },
  {
<<<<<<< HEAD
    name: 'API Keys',
=======
    name: 'header.token',
>>>>>>> 93ce6c4c
    to: '/token',
    icon: 'key',
  },
  {
<<<<<<< HEAD
    name: 'Redeem',
=======
    name: 'header.redemption',
>>>>>>> 93ce6c4c
    to: '/redemption',
    icon: 'dollar sign',
    admin: true,
  },
  {
<<<<<<< HEAD
    name: 'Recharge',
=======
    name: 'header.topup',
>>>>>>> 93ce6c4c
    to: '/topup',
    icon: 'cart',
  },
  {
<<<<<<< HEAD
    name: 'Users',
=======
    name: 'header.user',
>>>>>>> 93ce6c4c
    to: '/user',
    icon: 'user',
    admin: true,
  },
  {
<<<<<<< HEAD
    name: 'Logs',
=======
    name: 'header.dashboard',
    to: '/dashboard',
    icon: 'chart bar',
  },
  {
    name: 'header.log',
>>>>>>> 93ce6c4c
    to: '/log',
    icon: 'book',
  },
  {
<<<<<<< HEAD
    name: 'Settings',
=======
    name: 'header.setting',
>>>>>>> 93ce6c4c
    to: '/setting',
    icon: 'setting',
  },
  {
<<<<<<< HEAD
    name: 'About',
=======
    name: 'header.about',
>>>>>>> 93ce6c4c
    to: '/about',
    icon: 'info circle',
  },
];

if (localStorage.getItem('chat_link')) {
  headerButtons.splice(1, 0, {
<<<<<<< HEAD
    name: 'Chat',
=======
    name: 'header.chat',
>>>>>>> 93ce6c4c
    to: '/chat',
    icon: 'comments',
  });
}

const Header = () => {
  const { t, i18n } = useTranslation();
  const [userState, userDispatch] = useContext(UserContext);
  let navigate = useNavigate();

  const [showSidebar, setShowSidebar] = useState(false);
  const systemName = getSystemName();
  const logo = getLogo();

  async function logout() {
    setShowSidebar(false);
    await API.get('/api/user/logout');
    showSuccess('Logout successful!');
    userDispatch({ type: 'logout' });
    localStorage.removeItem('user');
    navigate('/login');
  }

  const toggleSidebar = () => {
    setShowSidebar(!showSidebar);
  };

  const renderButtons = (isMobile) => {
    return headerButtons.map((button) => {
      if (button.admin && !isAdmin()) return <></>;
      if (isMobile) {
        return (
          <Menu.Item
            key={button.name}
            onClick={() => {
              navigate(button.to);
              setShowSidebar(false);
            }}
            style={{ fontSize: '15px' }}
          >
            {t(button.name)}
          </Menu.Item>
        );
      }
      return (
        <Menu.Item
          key={button.name}
          as={Link}
          to={button.to}
          style={{
            fontSize: '15px',
            fontWeight: '400',
            color: '#666',
          }}
        >
          <Icon name={button.icon} style={{ marginRight: '4px' }} />
          {t(button.name)}
        </Menu.Item>
      );
    });
  };

  // Add language switcher dropdown
  const languageOptions = [
    { key: 'zh', text: '中文', value: 'zh' },
    { key: 'en', text: 'English', value: 'en' },
  ];

  const changeLanguage = (language) => {
    i18n.changeLanguage(language);
  };

  if (isMobile()) {
    return (
      <>
        <Menu
          borderless
          size='large'
          style={
            showSidebar
              ? {
                  borderBottom: 'none',
                  marginBottom: '0',
                  borderTop: 'none',
                  height: '51px',
                }
              : { borderTop: 'none', height: '52px' }
          }
        >
          <Container>
            <Menu.Item as={Link} to='/'>
              <img src={logo} alt='logo' style={{ marginRight: '0.75em' }} />
              <div style={{ fontSize: '20px' }}>
                <b>{systemName}</b>
              </div>
            </Menu.Item>
            <Menu.Menu position='right'>
              <Menu.Item onClick={toggleSidebar}>
                <Icon name={showSidebar ? 'close' : 'sidebar'} />
              </Menu.Item>
            </Menu.Menu>
          </Container>
        </Menu>
        {showSidebar ? (
          <Segment style={{ marginTop: 0, borderTop: '0' }}>
            <Menu secondary vertical style={{ width: '100%', margin: 0 }}>
              {renderButtons(true)}
              <Menu.Item>
                <Dropdown
                  selection
                  options={languageOptions}
                  value={i18n.language}
                  onChange={(_, { value }) => changeLanguage(value)}
                />
              </Menu.Item>
              <Menu.Item>
                {userState.user ? (
<<<<<<< HEAD
                  <Button onClick={logout}>Log out</Button>
=======
                  <Button onClick={logout} style={{ color: '#666666' }}>
                    {t('header.logout')}
                  </Button>
>>>>>>> 93ce6c4c
                ) : (
                  <>
                    <Button
                      onClick={() => {
                        setShowSidebar(false);
                        navigate('/login');
                      }}
                    >
<<<<<<< HEAD
                      Log in
=======
                      {t('header.login')}
>>>>>>> 93ce6c4c
                    </Button>
                    <Button
                      onClick={() => {
                        setShowSidebar(false);
                        navigate('/register');
                      }}
                    >
<<<<<<< HEAD
                      Sign up
=======
                      {t('header.register')}
>>>>>>> 93ce6c4c
                    </Button>
                  </>
                )}
              </Menu.Item>
            </Menu>
          </Segment>
        ) : (
          <></>
        )}
      </>
    );
  }

  return (
    <>
      <Menu
        borderless
        style={{
          borderTop: 'none',
          boxShadow: 'rgba(0, 0, 0, 0.04) 0px 2px 12px 0px',
          border: 'none',
        }}
      >
        <Container>
          <Menu.Item as={Link} to='/' className={'hide-on-mobile'}>
            <img src={logo} alt='logo' style={{ marginRight: '0.75em' }} />
            <div
              style={{
                fontSize: '18px',
                fontWeight: '500',
                color: '#333',
              }}
            >
              {systemName}
            </div>
          </Menu.Item>
          {renderButtons(false)}
          <Menu.Menu position='right'>
            <Dropdown
              item
              options={languageOptions}
              value={i18n.language}
              onChange={(_, { value }) => changeLanguage(value)}
              style={{
                fontSize: '15px',
                fontWeight: '400',
                color: '#666',
              }}
            />
            {userState.user ? (
              <Dropdown
                text={userState.user.username}
                pointing
                className='link item'
                style={{
                  fontSize: '15px',
                  fontWeight: '400',
                  color: '#666',
                }}
              >
                <Dropdown.Menu>
<<<<<<< HEAD
                  <Dropdown.Item onClick={logout}>Log out</Dropdown.Item>
=======
                  <Dropdown.Item
                    onClick={logout}
                    style={{
                      fontSize: '15px',
                      fontWeight: '400',
                      color: '#666',
                    }}
                  >
                    {t('header.logout')}
                  </Dropdown.Item>
>>>>>>> 93ce6c4c
                </Dropdown.Menu>
              </Dropdown>
            ) : (
              <Menu.Item
<<<<<<< HEAD
                name='Log in'
=======
                name={t('header.login')}
>>>>>>> 93ce6c4c
                as={Link}
                to='/login'
                className='btn btn-link'
                style={{
                  fontSize: '15px',
                  fontWeight: '400',
                  color: '#666',
                }}
              />
            )}
          </Menu.Menu>
        </Container>
      </Menu>
    </>
  );
};

export default Header;<|MERGE_RESOLUTION|>--- conflicted
+++ resolved
@@ -24,91 +24,55 @@
 // Header Buttons
 let headerButtons = [
   {
-<<<<<<< HEAD
-    name: 'Home',
-=======
     name: 'header.home',
->>>>>>> 93ce6c4c
     to: '/',
     icon: 'home',
   },
   {
-<<<<<<< HEAD
-    name: 'Channel',
-=======
     name: 'header.channel',
->>>>>>> 93ce6c4c
     to: '/channel',
     icon: 'sitemap',
     admin: true,
   },
   {
-<<<<<<< HEAD
-    name: 'API Keys',
-=======
     name: 'header.token',
->>>>>>> 93ce6c4c
     to: '/token',
     icon: 'key',
   },
   {
-<<<<<<< HEAD
-    name: 'Redeem',
-=======
     name: 'header.redemption',
->>>>>>> 93ce6c4c
     to: '/redemption',
     icon: 'dollar sign',
     admin: true,
   },
   {
-<<<<<<< HEAD
-    name: 'Recharge',
-=======
     name: 'header.topup',
->>>>>>> 93ce6c4c
     to: '/topup',
     icon: 'cart',
   },
   {
-<<<<<<< HEAD
-    name: 'Users',
-=======
     name: 'header.user',
->>>>>>> 93ce6c4c
     to: '/user',
     icon: 'user',
     admin: true,
   },
   {
-<<<<<<< HEAD
-    name: 'Logs',
-=======
     name: 'header.dashboard',
     to: '/dashboard',
     icon: 'chart bar',
   },
   {
     name: 'header.log',
->>>>>>> 93ce6c4c
     to: '/log',
     icon: 'book',
   },
   {
-<<<<<<< HEAD
-    name: 'Settings',
-=======
     name: 'header.setting',
->>>>>>> 93ce6c4c
     to: '/setting',
     icon: 'setting',
   },
   {
-<<<<<<< HEAD
-    name: 'About',
-=======
     name: 'header.about',
->>>>>>> 93ce6c4c
     to: '/about',
     icon: 'info circle',
   },
@@ -116,11 +80,7 @@
 
 if (localStorage.getItem('chat_link')) {
   headerButtons.splice(1, 0, {
-<<<<<<< HEAD
-    name: 'Chat',
-=======
     name: 'header.chat',
->>>>>>> 93ce6c4c
     to: '/chat',
     icon: 'comments',
   });
@@ -238,13 +198,9 @@
               </Menu.Item>
               <Menu.Item>
                 {userState.user ? (
-<<<<<<< HEAD
-                  <Button onClick={logout}>Log out</Button>
-=======
                   <Button onClick={logout} style={{ color: '#666666' }}>
                     {t('header.logout')}
                   </Button>
->>>>>>> 93ce6c4c
                 ) : (
                   <>
                     <Button
@@ -253,11 +209,7 @@
                         navigate('/login');
                       }}
                     >
-<<<<<<< HEAD
-                      Log in
-=======
                       {t('header.login')}
->>>>>>> 93ce6c4c
                     </Button>
                     <Button
                       onClick={() => {
@@ -265,11 +217,7 @@
                         navigate('/register');
                       }}
                     >
-<<<<<<< HEAD
-                      Sign up
-=======
                       {t('header.register')}
->>>>>>> 93ce6c4c
                     </Button>
                   </>
                 )}
@@ -331,9 +279,6 @@
                 }}
               >
                 <Dropdown.Menu>
-<<<<<<< HEAD
-                  <Dropdown.Item onClick={logout}>Log out</Dropdown.Item>
-=======
                   <Dropdown.Item
                     onClick={logout}
                     style={{
@@ -344,16 +289,11 @@
                   >
                     {t('header.logout')}
                   </Dropdown.Item>
->>>>>>> 93ce6c4c
                 </Dropdown.Menu>
               </Dropdown>
             ) : (
               <Menu.Item
-<<<<<<< HEAD
-                name='Log in'
-=======
                 name={t('header.login')}
->>>>>>> 93ce6c4c
                 as={Link}
                 to='/login'
                 className='btn btn-link'
