import React, { lazy, Suspense, useContext, useEffect } from 'react';
import { Route, Routes } from 'react-router-dom';
import Loading from './components/Loading';
import User from './pages/User';
import { PrivateRoute } from './components/PrivateRoute';
import RegisterForm from './components/RegisterForm';
import LoginForm from './components/LoginForm';
import NotFound from './pages/NotFound';
import Setting from './pages/Setting';
import EditUser from './pages/User/EditUser';
import AddUser from './pages/User/AddUser';
import { API, getLogo, getSystemName, showError, showNotice } from './helpers';
import PasswordResetForm from './components/PasswordResetForm';
import GitHubOAuth from './components/GitHubOAuth';
import PasswordResetConfirm from './components/PasswordResetConfirm';
import { UserContext } from './context/User';
import { StatusContext } from './context/Status';
import Channel from './pages/Channel';
import Token from './pages/Token';
import EditToken from './pages/Token/EditToken';
import EditChannel from './pages/Channel/EditChannel';
import Redemption from './pages/Redemption';
import EditRedemption from './pages/Redemption/EditRedemption';
import TopUp from './pages/TopUp';
import Log from './pages/Log';
import Chat from './pages/Chat';
import LarkOAuth from './components/LarkOAuth';
import Dashboard from './pages/Dashboard';

const Home = lazy(() => import('./pages/Home'));
const About = lazy(() => import('./pages/About'));

function App() {
  const [userState, userDispatch] = useContext(UserContext);
  const [statusState, statusDispatch] = useContext(StatusContext);

  const loadUser = () => {
    let user = localStorage.getItem('user');
    if (user) {
      let data = JSON.parse(user);
      userDispatch({ type: 'login', payload: data });
    }
  };
  const loadStatus = async () => {
    try {
      const res = await API.get('/api/status');
      const { success, message, data } = res.data || {}; // Add default empty object
      if (success && data) {
        // Check data exists
        localStorage.setItem('status', JSON.stringify(data));
        statusDispatch({ type: 'set', payload: data });
        localStorage.setItem('system_name', data.system_name);
        localStorage.setItem('logo', data.logo);
        localStorage.setItem('footer_html', data.footer_html);
        localStorage.setItem('quota_per_unit', data.quota_per_unit);
        localStorage.setItem('display_in_currency', data.display_in_currency);
        if (data.chat_link) {
          localStorage.setItem('chat_link', data.chat_link);
        } else {
          localStorage.removeItem('chat_link');
        }
        if (
          data.version !== process.env.REACT_APP_VERSION &&
          data.version !== 'v0.0.0' &&
          process.env.REACT_APP_VERSION !== ''
        ) {
          showNotice(
            `新版本可用：${data.version}，请使用快捷键 Shift + F5 刷新页面`
          );
        }
      } else {
<<<<<<< HEAD
        localStorage.removeItem('chat_link');
      }
      if (
        data.version !== process.env.REACT_APP_VERSION &&
        data.version !== 'v0.0.0' &&
        process.env.REACT_APP_VERSION !== ''
      ) {
        showNotice(
          `New version available: ${data.version}, please refresh the page using the shortcut key Shift + F5`
        );
      }
    } else {
      showError('Unable to connect to the server normally!');
=======
        showError(message || '无法正常连接至服务器！');
      }
    } catch (error) {
      showError(error.message || '无法正常连接至服务器！');
>>>>>>> 33edcf60
    }
  };

  useEffect(() => {
    loadUser();
    loadStatus().then();
    let systemName = getSystemName();
    if (systemName) {
      document.title = systemName;
    }
    let logo = getLogo();
    if (logo) {
      let linkElement = document.querySelector("link[rel~='icon']");
      if (linkElement) {
        linkElement.href = logo;
      }
    }
  }, []);

  return (
    <Routes>
      <Route
        path='/'
        element={
          <Suspense fallback={<Loading></Loading>}>
            <Home />
          </Suspense>
        }
      />
      <Route
        path='/channel'
        element={
          <PrivateRoute>
            <Channel />
          </PrivateRoute>
        }
      />
      <Route
        path='/channel/edit/:id'
        element={
          <Suspense fallback={<Loading></Loading>}>
            <EditChannel />
          </Suspense>
        }
      />
      <Route
        path='/channel/add'
        element={
          <Suspense fallback={<Loading></Loading>}>
            <EditChannel />
          </Suspense>
        }
      />
      <Route
        path='/token'
        element={
          <PrivateRoute>
            <Token />
          </PrivateRoute>
        }
      />
      <Route
        path='/token/edit/:id'
        element={
          <Suspense fallback={<Loading></Loading>}>
            <EditToken />
          </Suspense>
        }
      />
      <Route
        path='/token/add'
        element={
          <Suspense fallback={<Loading></Loading>}>
            <EditToken />
          </Suspense>
        }
      />
      <Route
        path='/redemption'
        element={
          <PrivateRoute>
            <Redemption />
          </PrivateRoute>
        }
      />
      <Route
        path='/redemption/edit/:id'
        element={
          <Suspense fallback={<Loading></Loading>}>
            <EditRedemption />
          </Suspense>
        }
      />
      <Route
        path='/redemption/add'
        element={
          <Suspense fallback={<Loading></Loading>}>
            <EditRedemption />
          </Suspense>
        }
      />
      <Route
        path='/user'
        element={
          <PrivateRoute>
            <User />
          </PrivateRoute>
        }
      />
      <Route
        path='/user/edit/:id'
        element={
          <Suspense fallback={<Loading></Loading>}>
            <EditUser />
          </Suspense>
        }
      />
      <Route
        path='/user/edit'
        element={
          <Suspense fallback={<Loading></Loading>}>
            <EditUser />
          </Suspense>
        }
      />
      <Route
        path='/user/add'
        element={
          <Suspense fallback={<Loading></Loading>}>
            <AddUser />
          </Suspense>
        }
      />
      <Route
        path='/user/reset'
        element={
          <Suspense fallback={<Loading></Loading>}>
            <PasswordResetConfirm />
          </Suspense>
        }
      />
      <Route
        path='/login'
        element={
          <Suspense fallback={<Loading></Loading>}>
            <LoginForm />
          </Suspense>
        }
      />
      <Route
        path='/register'
        element={
          <Suspense fallback={<Loading></Loading>}>
            <RegisterForm />
          </Suspense>
        }
      />
      <Route
        path='/reset'
        element={
          <Suspense fallback={<Loading></Loading>}>
            <PasswordResetForm />
          </Suspense>
        }
      />
      <Route
        path='/oauth/github'
        element={
          <Suspense fallback={<Loading></Loading>}>
            <GitHubOAuth />
          </Suspense>
        }
      />
      <Route
        path='/oauth/lark'
        element={
          <Suspense fallback={<Loading></Loading>}>
            <LarkOAuth />
          </Suspense>
        }
      />
      <Route
        path='/setting'
        element={
          <PrivateRoute>
            <Suspense fallback={<Loading></Loading>}>
              <Setting />
            </Suspense>
          </PrivateRoute>
        }
      />
      <Route
        path='/topup'
        element={
          <PrivateRoute>
            <Suspense fallback={<Loading></Loading>}>
              <TopUp />
            </Suspense>
          </PrivateRoute>
        }
      />
      <Route
        path='/log'
        element={
          <PrivateRoute>
            <Log />
          </PrivateRoute>
        }
      />
      <Route
        path='/about'
        element={
          <Suspense fallback={<Loading></Loading>}>
            <About />
          </Suspense>
        }
      />
      <Route
        path='/chat'
        element={
          <Suspense fallback={<Loading></Loading>}>
            <Chat />
          </Suspense>
        }
      />
      <Route
        path='/dashboard'
        element={
          <PrivateRoute>
            <Dashboard />
          </PrivateRoute>
        }
      />
      <Route path='*' element={<NotFound />} />
    </Routes>
  );
}

export default App;<|MERGE_RESOLUTION|>--- conflicted
+++ resolved
@@ -65,30 +65,14 @@
           process.env.REACT_APP_VERSION !== ''
         ) {
           showNotice(
-            `新版本可用：${data.version}，请使用快捷键 Shift + F5 刷新页面`
+            `New version available: ${data.version}, please refresh the page using Shift + F5`
           );
         }
       } else {
-<<<<<<< HEAD
-        localStorage.removeItem('chat_link');
-      }
-      if (
-        data.version !== process.env.REACT_APP_VERSION &&
-        data.version !== 'v0.0.0' &&
-        process.env.REACT_APP_VERSION !== ''
-      ) {
-        showNotice(
-          `New version available: ${data.version}, please refresh the page using the shortcut key Shift + F5`
-        );
-      }
-    } else {
-      showError('Unable to connect to the server normally!');
-=======
-        showError(message || '无法正常连接至服务器！');
+        showError(message || 'Unable to connect to the server properly!');
       }
     } catch (error) {
-      showError(error.message || '无法正常连接至服务器！');
->>>>>>> 33edcf60
+      showError(error.message || 'Unable to connect to the server properly!');
     }
   };
 
