package model

import (
	"fmt"

<<<<<<< HEAD
	"github.com/pkg/errors"
=======
	"gorm.io/gorm"

>>>>>>> 33edcf60
	"github.com/songquanpeng/one-api/common"
	"github.com/songquanpeng/one-api/common/config"
	"github.com/songquanpeng/one-api/common/helper"
	"github.com/songquanpeng/one-api/common/logger"
	"github.com/songquanpeng/one-api/common/message"
)

const (
	TokenStatusEnabled   = 1 // don't use 0, 0 is the default value!
	TokenStatusDisabled  = 2 // also don't use 0
	TokenStatusExpired   = 3
	TokenStatusExhausted = 4
)

type Token struct {
	Id             int     `json:"id"`
	UserId         int     `json:"user_id"`
	Key            string  `json:"key" gorm:"type:char(48);uniqueIndex"`
	Status         int     `json:"status" gorm:"default:1"`
	Name           string  `json:"name" gorm:"index" `
	CreatedTime    int64   `json:"created_time" gorm:"bigint"`
	AccessedTime   int64   `json:"accessed_time" gorm:"bigint"`
	ExpiredTime    int64   `json:"expired_time" gorm:"bigint;default:-1"` // -1 means never expired
	RemainQuota    int64   `json:"remain_quota" gorm:"bigint;default:0"`
	UnlimitedQuota bool    `json:"unlimited_quota" gorm:"default:false"`
	UsedQuota      int64   `json:"used_quota" gorm:"bigint;default:0"` // used quota
	Models         *string `json:"models" gorm:"type:text"`            // allowed models
	Subnet         *string `json:"subnet" gorm:"default:''"`           // allowed subnet
}

func GetAllUserTokens(userId int, startIdx int, num int, order string) ([]*Token, error) {
	var tokens []*Token
	var err error
	query := DB.Where("user_id = ?", userId)

	switch order {
	case "remain_quota":
		query = query.Order("unlimited_quota desc, remain_quota desc")
	case "used_quota":
		query = query.Order("used_quota desc")
	default:
		query = query.Order("id desc")
	}

	err = query.Limit(num).Offset(startIdx).Find(&tokens).Error
	return tokens, err
}

func SearchUserTokens(userId int, keyword string) (tokens []*Token, err error) {
	err = DB.Where("user_id = ?", userId).Where("name LIKE ?", keyword+"%").Find(&tokens).Error
	return tokens, err
}

func ValidateUserToken(key string) (token *Token, err error) {
	if key == "" {
		return nil, errors.New("No token provided")
	}
	token, err = CacheGetTokenByKey(key)
	if err != nil {
		logger.SysError("CacheGetTokenByKey failed: " + err.Error())
		if errors.Is(err, gorm.ErrRecordNotFound) {
			return nil, errors.Wrap(err, "token not found")
		}

		return nil, errors.Wrap(err, "failed to get token by key")
	}
	if token.Status == TokenStatusExhausted {
		return nil, fmt.Errorf("API Key %s (#%d) quota has been exhausted", token.Name, token.Id)
	} else if token.Status == TokenStatusExpired {
		return nil, errors.New("The token has expired")
	}
	if token.Status != TokenStatusEnabled {
		return nil, errors.New("The token status is not available")
	}
	if token.ExpiredTime != -1 && token.ExpiredTime < helper.GetTimestamp() {
		if !common.RedisEnabled {
			token.Status = TokenStatusExpired
			err := token.SelectUpdate()
			if err != nil {
				logger.SysError("failed to update token status" + err.Error())
			}
		}
		return nil, errors.New("The token has expired")
	}
	if !token.UnlimitedQuota && token.RemainQuota <= 0 {
		if !common.RedisEnabled {
			// in this case, we can make sure the token is exhausted
			token.Status = TokenStatusExhausted
			err := token.SelectUpdate()
			if err != nil {
				logger.SysError("failed to update token status" + err.Error())
			}
		}
		return nil, errors.New("The token quota has been used up")
	}
	return token, nil
}

func GetTokenByIds(id int, userId int) (*Token, error) {
	if id == 0 || userId == 0 {
		return nil, errors.New("id or userId is empty!")
	}
	token := Token{Id: id, UserId: userId}
	var err error = nil
	err = DB.First(&token, "id = ? and user_id = ?", id, userId).Error
	return &token, err
}

func GetTokenById(id int) (*Token, error) {
	if id == 0 {
		return nil, errors.New("id is empty!")
	}
	token := Token{Id: id}
	var err error = nil
	err = DB.First(&token, "id = ?", id).Error
	return &token, err
}

func (t *Token) Insert() error {
	var err error
	err = DB.Create(t).Error
	return err
}

// Update Make sure your token's fields is completed, because this will update non-zero values
func (t *Token) Update() error {
	var err error
	err = DB.Model(t).Select("name", "status", "expired_time", "remain_quota", "unlimited_quota", "models", "subnet").Updates(t).Error
	return err
}

func (t *Token) SelectUpdate() error {
	// This can update zero values
	return DB.Model(t).Select("accessed_time", "status").Updates(t).Error
}

func (t *Token) Delete() error {
	var err error
	err = DB.Delete(t).Error
	return err
}

func (t *Token) GetModels() string {
	if t == nil {
		return ""
	}
	if t.Models == nil {
		return ""
	}
	return *t.Models
}

func DeleteTokenById(id int, userId int) (err error) {
	// Why we need userId here? In case user want to delete other's token.
	if id == 0 || userId == 0 {
		return errors.New("id or userId is empty!")
	}
	token := Token{Id: id, UserId: userId}
	err = DB.Where(token).First(&token).Error
	if err != nil {
		return err
	}
	return token.Delete()
}

func IncreaseTokenQuota(id int, quota int64) (err error) {
	if quota < 0 {
		return errors.New("quota cannot be negative!")
	}
	if config.BatchUpdateEnabled {
		addNewRecord(BatchUpdateTypeTokenQuota, id, quota)
		return nil
	}
	return increaseTokenQuota(id, quota)
}

func increaseTokenQuota(id int, quota int64) (err error) {
	err = DB.Model(&Token{}).Where("id = ?", id).Updates(
		map[string]interface{}{
			"remain_quota":  gorm.Expr("remain_quota + ?", quota),
			"used_quota":    gorm.Expr("used_quota - ?", quota),
			"accessed_time": helper.GetTimestamp(),
		},
	).Error
	return err
}

func DecreaseTokenQuota(id int, quota int64) (err error) {
	if quota < 0 {
		return errors.New("quota cannot be negative!")
	}
	if config.BatchUpdateEnabled {
		addNewRecord(BatchUpdateTypeTokenQuota, id, -quota)
		return nil
	}
	return decreaseTokenQuota(id, quota)
}

func decreaseTokenQuota(id int, quota int64) (err error) {
	err = DB.Model(&Token{}).Where("id = ?", id).Updates(
		map[string]interface{}{
			"remain_quota":  gorm.Expr("remain_quota - ?", quota),
			"used_quota":    gorm.Expr("used_quota + ?", quota),
			"accessed_time": helper.GetTimestamp(),
		},
	).Error
	return err
}

func PreConsumeTokenQuota(tokenId int, quota int64) (err error) {
	if quota < 0 {
		return errors.New("quota cannot be negative!")
	}
	token, err := GetTokenById(tokenId)
	if err != nil {
		return err
	}
	if !token.UnlimitedQuota && token.RemainQuota < quota {
		return errors.New("Insufficient token quota")
	}
	userQuota, err := GetUserQuota(token.UserId)
	if err != nil {
		return err
	}
	if userQuota < quota {
		return errors.New("Insufficient user quota")
	}
	quotaTooLow := userQuota >= config.QuotaRemindThreshold && userQuota-quota < config.QuotaRemindThreshold
	noMoreQuota := userQuota-quota <= 0
	if quotaTooLow || noMoreQuota {
		go func() {
			email, err := GetUserEmail(token.UserId)
			if err != nil {
				logger.SysError("failed to fetch user email: " + err.Error())
			}
<<<<<<< HEAD
			prompt := "Your quota is about to run out"
			if noMoreQuota {
				prompt = "Your quota has been used up"
			}
			if email != "" {
				topUpLink := fmt.Sprintf("%s/topup", config.ServerAddress)
				err = message.SendEmail(prompt, email,
					fmt.Sprintf("%s, the current remaining quota is %d, in order not to affect your use, please recharge in time. <br/> Recharge link: <a href='%s'>%s</a>", prompt, userQuota, topUpLink, topUpLink))
=======
			prompt := "额度提醒"
			var contentText string
			if noMoreQuota {
				contentText = "您的额度已用尽"
			} else {
				contentText = "您的额度即将用尽"
			}
			if email != "" {
				topUpLink := fmt.Sprintf("%s/topup", config.ServerAddress)
				content := message.EmailTemplate(
					prompt,
					fmt.Sprintf(`
						<p>您好！</p>
						<p>%s，当前剩余额度为 <strong>%d</strong>。</p>
						<p>为了不影响您的使用，请及时充值。</p>
						<p style="text-align: center; margin: 30px 0;">
							<a href="%s" style="background-color: #007bff; color: white; padding: 12px 24px; text-decoration: none; border-radius: 4px; display: inline-block;">立即充值</a>
						</p>
						<p style="color: #666;">如果按钮无法点击，请复制以下链接到浏览器中打开：</p>
						<p style="background-color: #f8f8f8; padding: 10px; border-radius: 4px; word-break: break-all;">%s</p>
					`, contentText, userQuota, topUpLink, topUpLink),
				)
				err = message.SendEmail(prompt, email, content)
>>>>>>> 33edcf60
				if err != nil {
					logger.SysError("failed to send email: " + err.Error())
				}
			}
		}()
	}
	if !token.UnlimitedQuota {
		err = DecreaseTokenQuota(tokenId, quota)
		if err != nil {
			return err
		}
	}
	err = DecreaseUserQuota(token.UserId, quota)
	return err
}

func PostConsumeTokenQuota(tokenId int, quota int64) (err error) {
	token, err := GetTokenById(tokenId)
	if err != nil {
		return err
	}
	if quota > 0 {
		err = DecreaseUserQuota(token.UserId, quota)
	} else {
		err = IncreaseUserQuota(token.UserId, -quota)
	}
	if !token.UnlimitedQuota {
		if quota > 0 {
			err = DecreaseTokenQuota(tokenId, quota)
		} else {
			err = IncreaseTokenQuota(tokenId, -quota)
		}
		if err != nil {
			return err
		}
	}
	return nil
}<|MERGE_RESOLUTION|>--- conflicted
+++ resolved
@@ -3,17 +3,13 @@
 import (
 	"fmt"
 
-<<<<<<< HEAD
 	"github.com/pkg/errors"
-=======
-	"gorm.io/gorm"
-
->>>>>>> 33edcf60
 	"github.com/songquanpeng/one-api/common"
 	"github.com/songquanpeng/one-api/common/config"
 	"github.com/songquanpeng/one-api/common/helper"
 	"github.com/songquanpeng/one-api/common/logger"
 	"github.com/songquanpeng/one-api/common/message"
+	"gorm.io/gorm"
 )
 
 const (
@@ -244,40 +240,29 @@
 			if err != nil {
 				logger.SysError("failed to fetch user email: " + err.Error())
 			}
-<<<<<<< HEAD
-			prompt := "Your quota is about to run out"
-			if noMoreQuota {
-				prompt = "Your quota has been used up"
-			}
-			if email != "" {
-				topUpLink := fmt.Sprintf("%s/topup", config.ServerAddress)
-				err = message.SendEmail(prompt, email,
-					fmt.Sprintf("%s, the current remaining quota is %d, in order not to affect your use, please recharge in time. <br/> Recharge link: <a href='%s'>%s</a>", prompt, userQuota, topUpLink, topUpLink))
-=======
-			prompt := "额度提醒"
+			prompt := "Quota Reminder"
 			var contentText string
 			if noMoreQuota {
-				contentText = "您的额度已用尽"
+				contentText = "Your quota has been exhausted"
 			} else {
-				contentText = "您的额度即将用尽"
+				contentText = "Your quota is about to be exhausted"
 			}
 			if email != "" {
 				topUpLink := fmt.Sprintf("%s/topup", config.ServerAddress)
 				content := message.EmailTemplate(
 					prompt,
 					fmt.Sprintf(`
-						<p>您好！</p>
-						<p>%s，当前剩余额度为 <strong>%d</strong>。</p>
-						<p>为了不影响您的使用，请及时充值。</p>
-						<p style="text-align: center; margin: 30px 0;">
-							<a href="%s" style="background-color: #007bff; color: white; padding: 12px 24px; text-decoration: none; border-radius: 4px; display: inline-block;">立即充值</a>
-						</p>
-						<p style="color: #666;">如果按钮无法点击，请复制以下链接到浏览器中打开：</p>
-						<p style="background-color: #f8f8f8; padding: 10px; border-radius: 4px; word-break: break-all;">%s</p>
-					`, contentText, userQuota, topUpLink, topUpLink),
+								<p>Hello!</p>
+								<p>%s, your current remaining quota is <strong>%d</strong>.</p>
+								<p>To avoid any disruption to your service, please top up in a timely manner.</p>
+								<p style="text-align: center; margin: 30px 0;">
+									<a href="%s" style="background-color: #007bff; color: white; padding: 12px 24px; text-decoration: none; border-radius: 4px; display: inline-block;">Top Up Now</a>
+								</p>
+								<p style="color: #666;">If the button does not work, please copy the following link and paste it into your browser:</p>
+								<p style="background-color: #f8f8f8; padding: 10px; border-radius: 4px; word-break: break-all;">%s</p>
+							`, contentText, userQuota, topUpLink, topUpLink),
 				)
 				err = message.SendEmail(prompt, email, content)
->>>>>>> 33edcf60
 				if err != nil {
 					logger.SysError("failed to send email: " + err.Error())
 				}
