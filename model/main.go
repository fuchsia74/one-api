--- conflicted
+++ resolved
@@ -1,24 +1,16 @@
 package model
 
 import (
-<<<<<<< HEAD
-=======
 	"fmt"
-	"gorm.io/driver/mysql"
-	"gorm.io/driver/postgres"
-	"gorm.io/driver/sqlite"
-	"gorm.io/gorm"
->>>>>>> 97030e27
-	"one-api/common"
-	"os"
-	"strings"
-	"time"
-
 	"github.com/Laisky/errors/v2"
 	"gorm.io/driver/mysql"
 	"gorm.io/driver/postgres"
 	"gorm.io/driver/sqlite"
 	"gorm.io/gorm"
+	"one-api/common"
+	"os"
+	"strings"
+	"time"
 )
 
 var DB *gorm.DB
