--- conflicted
+++ resolved
@@ -138,7 +138,6 @@
 	return modelMapping
 }
 
-<<<<<<< HEAD
 func (channel *Channel) GetModelConfig(modelName string) *ModelConfig {
 	if channel.ModelConfigs == nil || *channel.ModelConfigs == "" || *channel.ModelConfigs == "{}" {
 		logger.SysError(fmt.Sprintf("no ModelConfigs: %v.", channel.ModelConfigs))
@@ -154,7 +153,8 @@
 	modelConfig := modelConfigs[modelName]
 
 	return &modelConfig
-=======
+}
+
 func (channel *Channel) GetInferenceProfileArnMap() map[string]string {
 	if channel.InferenceProfileArnMap == nil || *channel.InferenceProfileArnMap == "" || *channel.InferenceProfileArnMap == "{}" {
 		return nil
@@ -213,7 +213,6 @@
 	}
 
 	return nil
->>>>>>> a7c99c3b
 }
 
 func (channel *Channel) Insert() error {
