--- conflicted
+++ resolved
@@ -14,15 +14,6 @@
 // User if you add sensitive fields, don't forget to clean them in setupLogin function.
 // Otherwise, the sensitive information will be saved on local storage in plain text!
 type User struct {
-<<<<<<< HEAD
-	Id               int    `json:"id" gorm:"column:id;primaryKey;autoIncrement"`
-	Username         string `json:"username" gorm:"column:username;unique;index" validate:"max=12"`
-	Password         string `json:"password" gorm:"column:password;not null;" validate:"min=8,max=20"`
-	DisplayName      string `json:"display_name" gorm:"column:display_name;index" validate:"max=20"`
-	Role             int    `json:"role" gorm:"column:role;type:int;default:1"`     // admin, common
-	Status           int    `json:"status" gorm:"column:status;type:int;default:1"` // enabled, disabled
-	Email            string `json:"email" gorm:"column:email;index" validate:"max=50"`
-=======
 	Id               int    `json:"id"`
 	Username         string `json:"username" gorm:"unique;index" validate:"max=12"`
 	Password         string `json:"password" gorm:"not null;" validate:"min=8,max=20"`
@@ -30,7 +21,6 @@
 	Role             int    `json:"role" gorm:"type:int;default:1"`   // admin, util
 	Status           int    `json:"status" gorm:"type:int;default:1"` // enabled, disabled
 	Email            string `json:"email" gorm:"index" validate:"max=50"`
->>>>>>> 2cd1a782
 	GitHubId         string `json:"github_id" gorm:"column:github_id;index"`
 	WeChatId         string `json:"wechat_id" gorm:"column:wechat_id;index"`
 	VerificationCode string `json:"verification_code" gorm:"-:all"`                                    // this field is only for Email verification, don't save it to database!
