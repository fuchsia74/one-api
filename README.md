# One API

## Synopsis

One‑API is a **single‑endpoint gateway** that lets you manage and call dozens of AI SaaS models without the headache of custom adapters. 🌐 Simply change the `model_name` and you can reach OpenAI, Anthropic, Gemini, Groq, DeepSeek, and many others—all through the same request format.

![](https://s3.laisky.com/uploads/2025/07/oneapi.drawio.png)

```plain
=== One-API Regression Report ===
│────────────────────│─────────────────────│────────────────────│─────────────────────────│────────────────────────│───────────────────────│──────────────────────│
│       MODEL        │ CHAT (STREAM=FALSE) │ CHAT (STREAM=TRUE) │ RESPONSE (STREAM=FALSE) │ RESPONSE (STREAM=TRUE) │ CLAUDE (STREAM=FALSE) │ CLAUDE (STREAM=TRUE) │
│────────────────────│─────────────────────│────────────────────│─────────────────────────│────────────────────────│───────────────────────│──────────────────────│
│ gpt-4o-mini        │ PASS                │ PASS               │ PASS                    │ PASS                   │ PASS                  │ PASS                 │
│                    │ 1.475s              │ 1.502s             │ 1.591s                  │ 1.115s                 │ 931ms                 │ 1.238s               │
│────────────────────│─────────────────────│────────────────────│─────────────────────────│────────────────────────│───────────────────────│──────────────────────│
│ gpt-5-mini         │ PASS                │ PASS               │ PASS                    │ PASS                   │ PASS                  │ PASS                 │
│                    │ 3.758s              │ 3.788s             │ 4.185s                  │ 7.194s                 │ 9.529s                │ 6.999s               │
│────────────────────│─────────────────────│────────────────────│─────────────────────────│────────────────────────│───────────────────────│──────────────────────│
│ claude-3.5-haiku   │ PASS                │ PASS               │ PASS                    │ PASS                   │ PASS                  │ PASS                 │
│                    │ 987ms               │ 693ms              │ 1.016s                  │ 773ms                  │ 1.266s                │ 704ms                │
│────────────────────│─────────────────────│────────────────────│─────────────────────────│────────────────────────│───────────────────────│──────────────────────│
│ gemini-2.5-flash   │ PASS                │ PASS               │ PASS                    │ PASS                   │ PASS                  │ PASS                 │
│                    │ 957ms               │ 913ms              │ 1.519s                  │ 1.369s                 │ 1.173s                │ 1.567s               │
│────────────────────│─────────────────────│────────────────────│─────────────────────────│────────────────────────│───────────────────────│──────────────────────│
│ openai/gpt-oss-20b │ PASS                │ PASS               │ PASS                    │ PASS                   │ PASS                  │ PASS                 │
│                    │ 625ms               │ 338ms              │ 476ms                   │ 506ms                  │ 567ms                 │ 537ms                │
│────────────────────│─────────────────────│────────────────────│─────────────────────────│────────────────────────│───────────────────────│──────────────────────│
│ deepseek-chat      │ PASS                │ PASS               │ PASS                    │ PASS                   │ PASS                  │ PASS                 │
│                    │ 2.679s              │ 1.326s             │ 2.444s                  │ 1.251s                 │ 1.969s                │ 3.627s               │
│────────────────────│─────────────────────│────────────────────│─────────────────────────│────────────────────────│───────────────────────│──────────────────────│

Totals  | Requests: 36 | Passed: 36 | Failed: 0 | Skipped: 0
```

### Why this fork exists

The original author stopped maintaining the project, leaving critical PRs and new features unaddressed. As a long‑time contributor, I’ve forked the repository and rebuilt the core to keep the ecosystem alive and evolving.

### What’s new

- **🔧 Complete billing overhaul** – per‑channel pricing for the same model, discounted rates for cached inputs, and transparent usage reports.
- **🖥️ Refreshed UI/UX** – a fully rewritten front‑end that makes tenant, quota, and cost management a breeze.
- **🔀 Transparent API conversion** – send a request in **ChatCompletion**, **Response**, or **Claude Messages** format and One‑API will automatically translate it to the target provider’s native schema.
- **🔄 Drop‑in database compatibility** – the original One‑API schema is fully supported, so you can migrate without data loss or schema changes.
- **🐳 Multi‑architecture support** – runs on Linux x86_64, ARM64, and Windows out of the box.

Docker images available on Docker Hub:

- `ppcelery/one-api:latest`
- `ppcelery/one-api:arm64-latest`

One‑API empowers developers to:

- Centralize **tenant management** and **quota control**.
- Route AI calls to the right model with a single endpoint.
- Track usage and costs in real time.

Also welcome to register and use my deployed one-api gateway, which supports various mainstream models. For usage instructions, please refer to <https://wiki.laisky.com/projects/gpt/pay/>.

- [One API](#one-api)
  - [Synopsis](#synopsis)
    - [Why this fork exists](#why-this-fork-exists)
    - [What’s new](#whats-new)
<<<<<<< HEAD
  - [Multi Agent Framework Compatible](#multi-agent-framework-compatible)
  - [›_ OpenCode Support](#_-opencode-support)
=======
>>>>>>> 6fff3d96
  - [Tutorial](#tutorial)
    - [Docker Compose Deployment](#docker-compose-deployment)
    - [Kubernetes Deployment](#kubernetes-deployment)
  - [Contributors](#contributors)
  - [New Features](#new-features)
    - [Universal Features](#universal-features)
      - [Support update user's remained quota](#support-update-users-remained-quota)
      - [Get request's cost](#get-requests-cost)
      - [Support Tracing info in logs](#support-tracing-info-in-logs)
      - [Support Cached Input](#support-cached-input)
        - [Support Anthropic Prompt caching](#support-anthropic-prompt-caching)
      - [Automatically Enable Thinking and Customize Reasoning Format via URL Parameters](#automatically-enable-thinking-and-customize-reasoning-format-via-url-parameters)
        - [Reasoning Format - reasoning-content](#reasoning-format---reasoning-content)
        - [Reasoning Format - reasoning](#reasoning-format---reasoning)
        - [Reasoning Format - thinking](#reasoning-format---thinking)
    - [OpenAI Features](#openai-features)
      - [(Merged) Support gpt-vision](#merged-support-gpt-vision)
      - [Support openai images edits](#support-openai-images-edits)
      - [Support OpenAI o1/o1-mini/o1-preview](#support-openai-o1o1-minio1-preview)
      - [Support gpt-4o-audio](#support-gpt-4o-audio)
      - [Support OpenAI web search models](#support-openai-web-search-models)
      - [Support gpt-image-1's image generation \& edits](#support-gpt-image-1s-image-generation--edits)
      - [Support o3-mini \& o3 \& o4-mini \& gpt-4.1 \& o3-pro \& reasoning content](#support-o3-mini--o3--o4-mini--gpt-41--o3-pro--reasoning-content)
      - [Support OpenAI Response API](#support-openai-response-api)
      - [Support gpt-5 family](#support-gpt-5-family)
      - [Support o3-deep-research \& o4-mini-deep-research](#support-o3-deep-research--o4-mini-deep-research)
      - [Support Codex Cli](#support-codex-cli)
    - [Anthropic (Claude) Features](#anthropic-claude-features)
      - [(Merged) Support aws claude](#merged-support-aws-claude)
      - [Support claude-3-7-sonnet \& thinking](#support-claude-3-7-sonnet--thinking)
        - [Stream](#stream)
        - [Non-Stream](#non-stream)
      - [Support /v1/messages Claude Messages API](#support-v1messages-claude-messages-api)
        - [Support Claude Code](#support-claude-code)
    - [Support claude-opus-4-0 / claude-opus-4-1 / claude-sonnet-4-0 / claude-sonnet-4-5](#support-claude-opus-4-0--claude-opus-4-1--claude-sonnet-4-0--claude-sonnet-4-5)
    - [Google (Gemini \& Vertex) Features](#google-gemini--vertex-features)
      - [Support gemini-2.0-flash-exp](#support-gemini-20-flash-exp)
      - [Support gemini-2.0-flash](#support-gemini-20-flash)
      - [Support gemini-2.0-flash-thinking-exp-01-21](#support-gemini-20-flash-thinking-exp-01-21)
      - [Support Vertex Imagen3](#support-vertex-imagen3)
      - [Support gemini multimodal output #2197](#support-gemini-multimodal-output-2197)
      - [Support gemini-2.5-pro](#support-gemini-25-pro)
      - [Support GCP Vertex gloabl region and gemini-2.5-pro-preview-06-05](#support-gcp-vertex-gloabl-region-and-gemini-25-pro-preview-06-05)
      - [Support gemini-2.5-flash-image-preview \& imagen-4 series](#support-gemini-25-flash-image-preview--imagen-4-series)
    - [AWS Features](#aws-features)
      - [Support AWS cross-region inferences](#support-aws-cross-region-inferences)
      - [Support AWS BedRock Inference Profile](#support-aws-bedrock-inference-profile)
    - [Replicate Features](#replicate-features)
      - [Support replicate flux \& remix](#support-replicate-flux--remix)
      - [Support replicate chat models](#support-replicate-chat-models)
    - [DeepSeek Features](#deepseek-features)
      - [Support deepseek-reasoner](#support-deepseek-reasoner)
    - [OpenRouter Features](#openrouter-features)
      - [Support OpenRouter's reasoning content](#support-openrouters-reasoning-content)
    - [Coze Features](#coze-features)
      - [Support coze oauth authentication](#support-coze-oauth-authentication)
    - [XAI / Grok Features](#xai--grok-features)
      - [Support XAI/Grok Text \& Image Models](#support-xaigrok-text--image-models)
    - [Black Forest Labs Features](#black-forest-labs-features)
      - [Support black-forest-labs/flux-kontext-pro](#support-black-forest-labsflux-kontext-pro)
  - [Bug Fixes \& Enterprise-Grade Improvements (Including Security Enhancements)](#bug-fixes--enterprise-grade-improvements-including-security-enhancements)

<<<<<<< HEAD
## Multi Agent Framework Compatible

This repository is fully compatible with multi-agent frameworks and is recommended for use with chat completion OpenAI compatible APIs. The unified interface provided by One API makes it an ideal choice for integrating multiple AI services into multi-agent systems, allowing agents to seamlessly interact with various AI models through a standardized OpenAI-compatible endpoint.

> [!TIP]
> For optimal performance in multi-agent environments, it's recommended to use models that already have automated cached prompt capabilities, such as `grok-code-fast-1`. These models can significantly reduce latency and improve response times by leveraging cached prompts, which is especially beneficial when multiple agents are making frequent requests with similar contexts.

## ›_ OpenCode Support

<p align="center">
  <a href="https://opencode.ai">
    <picture>
      <source srcset="https://github.com/sst/opencode/raw/dev/packages/console/app/src/asset/logo-ornate-dark.svg" media="(prefers-color-scheme: dark)">
      <source srcset="https://github.com/sst/opencode/raw/dev/packages/console/app/src/asset/logo-ornate-light.svg" media="(prefers-color-scheme: light)">
      <img src="https://github.com/sst/opencode/raw/dev/packages/console/app/src/asset/logo-ornate-light.svg" alt="OpenCode logo">
    </picture>
  </a>
</p>

[opencode.ai](https://opencode.ai) is an AI coding agent built for the terminal. OpenCode is fully open source, giving you control and `freedom` to use any provider, any model, and any editor. It's available as both a CLI and TUI.

One‑API integrates seamlessly with OpenCode: you can connect any One‑API endpoint and use all your unified models through OpenCode's interface (both CLI and TUI).

To get started, create or edit `~/.config/opencode/opencode.json` like this:

**Using OpenAI SDK:**

```json
{
  "$schema": "https://opencode.ai/config.json",
  "provider": {
    "one-api": {
      "npm": "@ai-sdk/openai",
      "name": "One API",
      "options": {
        "baseURL": "http://localhost:3000/v1",
        "apiKey":  "HANDLE_APIKEY_HERE"
      },
      "models": {
        "gpt-4.1-2025-04-14": {
          "name": "GPT 4.1"
        }
      }
    }
  }
}
```

**Using Anthropic SDK:**

```json
{
  "$schema": "https://opencode.ai/config.json",
  "provider": {
    "one-api-anthropic": {
      "npm": "@ai-sdk/anthropic",
      "name": "One API (Anthropic)",
      "options": {
        "baseURL": "http://localhost:3000/v1",
        "apiKey":  "HANDLE_APIKEY_HERE"
      },
      "models": {
        "claude-sonnet-4-5": {
          "name": "Claude Sonnet 4.5"
        }
      }
    }
  }
}
```

- Replace `HANDLE_APIKEY_HERE` with your One‑API key.
- Make sure `baseURL` matches your running One‑API endpoint.
- Now, any opencode command (like `opencode chat`, `opencode run`, and more) works with all your One‑API models directly from the terminal! 😎

**Best Practice - Using Environment Variables:**

For better security, use environment variables instead of hardcoding API keys:

```json
{
  "$schema": "https://opencode.ai/config.json",
  "provider": {
    "one-api": {
      "npm": "@ai-sdk/openai",
      "name": "One API",
      "options": {
        "baseURL": "http://localhost:3000/v1",
        "apiKey": "{env:ONEAPI_API_KEY}"
      },
      "models": {
        "gpt-4.1-2025-04-14": {
          "name": "GPT 4.1"
        }
      }
    }
  }
}
```

Then set the environment variable in your shell:

```bash
export ONEAPI_API_KEY="sk-your-actual-api-key-here"
```

=======
>>>>>>> 6fff3d96
## Tutorial

### Docker Compose Deployment

Run one-api using docker-compose:

```yaml
oneapi:
  image: ppcelery/one-api:latest
  restart: unless-stopped
  logging:
    driver: "json-file"
    options:
      max-size: "10m"
  environment:
    # (optional) SESSION_SECRET set a fixed session secret so that user sessions won't be invalidated after server restart
    SESSION_SECRET: xxxxxxx
    # (optional) ENABLE_COOKIE_SECURE enable secure cookies, must be used with HTTPS
    ENABLE_COOKIE_SECURE: "true"

    # (optional) DEBUG enable debug mode
    DEBUG: "true"

    # (optional) DEBUG_SQL display SQL logs
    DEBUG_SQL: "true"
    # (optional) REDIS_CONN_STRING set REDIS cache connection
    REDIS_CONN_STRING: redis://100.122.41.16:6379/1
    # (optional) SQL_DSN set SQL database connection,
    # default is sqlite3, support mysql, postgresql, sqlite3
    SQL_DSN: "postgres://laisky:xxxxxxx@1.2.3.4/oneapi"

    # (optional) ENFORCE_INCLUDE_USAGE require upstream API responses to include usage field
    ENFORCE_INCLUDE_USAGE: "true"

    # (optional) MAX_ITEMS_PER_PAGE maximum items per page, default is 10
    MAX_ITEMS_PER_PAGE: 10

    # (optional) GLOBAL_API_RATE_LIMIT maximum API requests per IP within three minutes, default is 1000
    GLOBAL_API_RATE_LIMIT: 1000
    # (optional) GLOBAL_WEB_RATE_LIMIT maximum web page requests per IP within three minutes, default is 1000
    GLOBAL_WEB_RATE_LIMIT: 1000
    # (optional) /v1 API ratelimit for each token
    GLOBAL_RELAY_RATE_LIMIT: 1000
    # (optional) Whether to ratelimit for channel, 0 is unlimited, 1 is to enable the ratelimit
    GLOBAL_CHANNEL_RATE_LIMIT: 1
    # (optional) ShutdownTimeoutSec controls how long to wait for graceful shutdown and drains (seconds)
    SHUTDOWN_TIMEOUT_SEC: 360

    # (optional) FRONTEND_BASE_URL redirect page requests to specified address, server-side setting only
    FRONTEND_BASE_URL: https://oneapi.laisky.com

    # (optional) OPENROUTER_PROVIDER_SORT set sorting method for OpenRouter Providers, default is throughput
    OPENROUTER_PROVIDER_SORT: throughput

    # (optional) CHANNEL_SUSPEND_SECONDS_FOR_429 set the duration for channel suspension when receiving 429 error, default is 60 seconds
    CHANNEL_SUSPEND_SECONDS_FOR_429: 60

    # (optional) DEFAULT_MAX_TOKEN set the default maximum number of tokens for requests, default is 2048
      DEFAULT_MAX_TOKEN: 2048
    # (optional) MAX_INLINE_IMAGE_SIZE_MB set the maximum allowed image size (in MB) for inlining images as base64, default is 30
      MAX_INLINE_IMAGE_SIZE_MB: 30

    # (optional) LOG_PUSH_API set the API address for pushing error logs to telegram.
    # More information about log push can be found at: https://github.com/Laisky/laisky-blog-graphql/tree/master/internal/web/telegram
    LOG_PUSH_API: "https://gq.laisky.com/query/"
    LOG_PUSH_TYPE: "oneapi"
    LOG_PUSH_TOKEN: "xxxxxxx"

  volumes:
    - /var/lib/oneapi:/data
  ports:
    - 3000:3000
```

The initial default account and password are `root` / `123456`.

> [!TIP]
>
> For production environments, consider using proper secret management solutions instead of hardcoding sensitive values in environment variables.

### Kubernetes Deployment

The Kubernetes deployment guide has been moved into a dedicated document:

- [docs/manuals/k8s.md](docs/manuals/k8s.md)

## Contributors

<a href="https://github.com/Laisky/one-api/graphs/contributors">
  <img src="https://contrib.rocks/image?repo=Laisky/one-api" />
</a>

## New Features

### Universal Features

#### Support update user's remained quota

You can update the used quota using the API key of any token, allowing other consumption to be aggregated into the one-api for centralized management.

![](https://s3.laisky.com/uploads/2024/12/oneapi-update-quota.png)

#### Get request's cost

Each chat completion request will include a `X-Oneapi-Request-Id` in the returned headers. You can use this request id to request `GET /api/cost/request/:request_id` to get the cost of this request.

The returned structure is:

```go
type UserRequestCost struct {
  Id          int     `json:"id"`
  CreatedTime int64   `json:"created_time" gorm:"bigint"`
  UserID      int     `json:"user_id"`
  RequestID   string  `json:"request_id"`
  Quota       int64   `json:"quota"`
  CostUSD     float64 `json:"cost_usd" gorm:"-"`
}
```

#### Support Tracing info in logs

![](https://s3.laisky.com/uploads/2025/08/tracing.png)

#### Support Cached Input

Now supports cached input, which can significantly reduce the cost.

![](https://s3.laisky.com/uploads/2025/08/cached_input.png)

##### Support Anthropic Prompt caching

- <https://docs.anthropic.com/en/docs/build-with-claude/prompt-caching>

#### Automatically Enable Thinking and Customize Reasoning Format via URL Parameters

Supports two URL parameters: `thinking` and `reasoning_format`.

- `thinking`: Whether to enable thinking mode, disabled by default.
- `reasoning_format`: Specifies the format of the returned reasoning.
  - `reasoning_content`: DeepSeek official API format, returned in the `reasoning_content` field.
  - `reasoning`: OpenRouter format, returned in the `reasoning` field.
  - `thinking`: Claude format, returned in the `thinking` field.

##### Reasoning Format - reasoning-content

![](https://s3.laisky.com/uploads/2025/02/reasoning_format-reasoning_content.png)

##### Reasoning Format - reasoning

![](https://s3.laisky.com/uploads/2025/02/reasoning_format-reasoning.png)

##### Reasoning Format - thinking

![](https://s3.laisky.com/uploads/2025/02/reasoning_format-thinking.png)

### OpenAI Features

#### (Merged) Support gpt-vision

#### Support openai images edits

- [feat: support openai images edits api #1369](https://github.com/songquanpeng/one-api/pull/1369)

![](https://s3.laisky.com/uploads/2024/12/oneapi-image-edit.png)

#### Support OpenAI o1/o1-mini/o1-preview

- [feat: add openai o1 #1990](https://github.com/songquanpeng/one-api/pull/1990)

#### Support gpt-4o-audio

- [feat: support gpt-4o-audio #2032](https://github.com/songquanpeng/one-api/pull/2032)

![](https://s3.laisky.com/uploads/2025/01/oneapi-audio-1.png)

![](https://s3.laisky.com/uploads/2025/01/oneapi-audio-2.png)

#### Support OpenAI web search models

- [feature: support openai web search models #2189](https://github.com/songquanpeng/one-api/pull/2189)

support `gpt-4o-search-preview` & `gpt-4o-mini-search-preview`

![](https://s3.laisky.com/uploads/2025/03/openai-websearch-models-1.png)

![](https://s3.laisky.com/uploads/2025/03/openai-websearch-models-2.png)

#### Support gpt-image-1's image generation & edits

![](https://s3.laisky.com/uploads/2025/04/gpt-image-1-2.png)

![](https://s3.laisky.com/uploads/2025/04/gpt-image-1-3.png)

![](https://s3.laisky.com/uploads/2025/04/gpt-image-1-1.png)

#### Support o3-mini & o3 & o4-mini & gpt-4.1 & o3-pro & reasoning content

- [feat: extend support for o3 models and update model ratios #2048](https://github.com/songquanpeng/one-api/pull/2048)

![](https://s3.laisky.com/uploads/2025/06/o3-pro.png)

#### Support OpenAI Response API

**Partially supported, still in development.**

![](https://s3.laisky.com/uploads/2025/07/response-api.png)

#### Support gpt-5 family

gpt-5-chat-latest / gpt-5 / gpt-5-mini / gpt-5-nano / gpt-5-codex

#### Support o3-deep-research & o4-mini-deep-research

![](https://s3.laisky.com/uploads/2025/09/o4-mini-deep-research.png)

#### Support Codex Cli

```sh
# vi $HOME/.codex/config.toml

model = "gemini-2.5-flash"
model_provider = "laisky"

[model_providers.laisky]
# Name of the provider that will be displayed in the Codex UI.
name = "Laisky"
# The path `/chat/completions` will be amended to this URL to make the POST
# request for the chat completions.
base_url = "https://oneapi.laisky.com/v1"
# If `env_key` is set, identifies an environment variable that must be set when
# using Codex with this provider. The value of the environment variable must be
# non-empty and will be used in the `Bearer TOKEN` HTTP header for the POST request.
env_key = "sk-xxxxxxx"
# Valid values for wire_api are "chat" and "responses". Defaults to "chat" if omitted.
wire_api = "responses"
# If necessary, extra query params that need to be added to the URL.
# See the Azure example below.
query_params = {}

```

### Anthropic (Claude) Features

#### (Merged) Support aws claude

- [feat: support aws bedrockruntime claude3 #1328](https://github.com/songquanpeng/one-api/pull/1328)
- [feat: add new claude models #1910](https://github.com/songquanpeng/one-api/pull/1910)

![](https://s3.laisky.com/uploads/2024/12/oneapi-claude.png)

#### Support claude-3-7-sonnet & thinking

- [feat: support claude-3-7-sonnet #2143](https://github.com/songquanpeng/one-api/pull/2143/files)
- [feat: support claude thinking #2144](https://github.com/songquanpeng/one-api/pull/2144)

By default, the thinking mode is not enabled. You need to manually pass the `thinking` field in the request body to enable it.

##### Stream

![](https://s3.laisky.com/uploads/2025/02/claude-thinking.png)

##### Non-Stream

![](https://s3.laisky.com/uploads/2025/02/claude-thinking-non-stream.png)

#### Support /v1/messages Claude Messages API

![](https://s3.laisky.com/uploads/2025/07/claude_messages.png)

##### Support Claude Code

```sh
export ANTHROPIC_MODEL="openai/gpt-oss-120b"
export ANTHROPIC_BASE_URL="https://oneapi.laisky.com/"
export ANTHROPIC_AUTH_TOKEN="sk-xxxxxxx"
```

You can use any model you like for Claude Code, even if the model doesn’t natively support the Claude Messages API.

### Support claude-opus-4-0 / claude-opus-4-1 / claude-sonnet-4-0 / claude-sonnet-4-5

![](https://s3.laisky.com/uploads/2025/09/claude-sonnet-4-5.png)

### Google (Gemini & Vertex) Features

#### Support gemini-2.0-flash-exp

- [feat: add gemini-2.0-flash-exp #1983](https://github.com/songquanpeng/one-api/pull/1983)

![](https://s3.laisky.com/uploads/2024/12/oneapi-gemini-flash.png)

#### Support gemini-2.0-flash

- [feat: support gemini-2.0-flash #2055](https://github.com/songquanpeng/one-api/pull/2055)

#### Support gemini-2.0-flash-thinking-exp-01-21

- [feature: add deepseek-reasoner & gemini-2.0-flash-thinking-exp-01-21 #2045](https://github.com/songquanpeng/one-api/pull/2045)

#### Support Vertex Imagen3

- [feat: support vertex imagen3 #2030](https://github.com/songquanpeng/one-api/pull/2030)

![](https://s3.laisky.com/uploads/2025/01/oneapi-imagen3.png)

#### Support gemini multimodal output #2197

- [feature: support gemini multimodal output #2197](https://github.com/songquanpeng/one-api/pull/2197)

![](https://s3.laisky.com/uploads/2025/03/gemini-multimodal.png)

#### Support gemini-2.5-pro

#### Support GCP Vertex gloabl region and gemini-2.5-pro-preview-06-05

![](https://s3.laisky.com/uploads/2025/06/gemini-2.5-pro-preview-06-05.png)

#### Support gemini-2.5-flash-image-preview & imagen-4 series

![](https://s3.laisky.com/uploads/2025/09/gemini-banana.png)

### AWS Features

#### Support AWS cross-region inferences

- [fix: support aws cross region inferences #2182](https://github.com/songquanpeng/one-api/pull/2182)

#### Support AWS BedRock Inference Profile

![](https://s3.laisky.com/uploads/2025/07/aws-inference-profile.png)

### Replicate Features

#### Support replicate flux & remix

- [feature: 支持 replicate 的绘图 #1954](https://github.com/songquanpeng/one-api/pull/1954)
- [feat: image edits/inpaiting 支持 replicate 的 flux remix #1986](https://github.com/songquanpeng/one-api/pull/1986)

![](https://s3.laisky.com/uploads/2024/12/oneapi-replicate-1.png)

![](https://s3.laisky.com/uploads/2024/12/oneapi-replicate-2.png)

![](https://s3.laisky.com/uploads/2024/12/oneapi-replicate-3.png)

#### Support replicate chat models

- [feat: 支持 replicate chat models #1989](https://github.com/songquanpeng/one-api/pull/1989)

### DeepSeek Features

#### Support deepseek-reasoner

- [feature: add deepseek-reasoner & gemini-2.0-flash-thinking-exp-01-21 #2045](https://github.com/songquanpeng/one-api/pull/2045)

### OpenRouter Features

#### Support OpenRouter's reasoning content

- [feat: support OpenRouter reasoning #2108](https://github.com/songquanpeng/one-api/pull/2108)

By default, the thinking mode is automatically enabled for the deepseek-r1 model, and the response is returned in the open-router format.

![](https://s3.laisky.com/uploads/2025/02/openrouter-reasoning.png)

### Coze Features

#### Support coze oauth authentication

- [feat: support coze oauth authentication](https://github.com/Laisky/one-api/pull/52)

### XAI / Grok Features

#### Support XAI/Grok Text & Image Models

![](https://s3.laisky.com/uploads/2025/08/groq.png)

### Black Forest Labs Features

#### Support black-forest-labs/flux-kontext-pro

![](https://s3.laisky.com/uploads/2025/05/flux-kontext-pro.png)

## Bug Fixes & Enterprise-Grade Improvements (Including Security Enhancements)

- [BUGFIX: Several issues when updating tokens #1933](https://github.com/songquanpeng/one-api/pull/1933)
- [feat(audio): count whisper-1 quota by audio duration #2022](https://github.com/songquanpeng/one-api/pull/2022)
- [fix: Fix issue where high-quota users using low-quota tokens aren't pre-charged, causing large token deficits under high concurrency #25](https://github.com/Laisky/one-api/pull/25)
- [fix: channel test false negative #2065](https://github.com/songquanpeng/one-api/pull/2065)
- [fix: resolve "bufio.Scanner: token too long" error by increasing buffer size #2128](https://github.com/songquanpeng/one-api/pull/2128)
- [feat: Enhance VolcEngine channel support with bot model #2131](https://github.com/songquanpeng/one-api/pull/2131)
- [fix: models API returns models in deactivated channels #2150](https://github.com/songquanpeng/one-api/pull/2150)
- [fix: Automatically close channel when connection fails](https://github.com/Laisky/one-api/pull/34)
- [fix: update EmailDomainWhitelist submission logic #33](https://github.com/Laisky/one-api/pull/33)
- [fix: send ByAll](https://github.com/Laisky/one-api/pull/35)
- [fix: oidc token endpoint request body #2106 #36](https://github.com/Laisky/one-api/pull/36)

> [!NOTE]
>
> For additional enterprise-grade improvements, including security enhancements (e.g., [vulnerability fixes](https://github.com/Laisky/one-api/pull/126)), you can also view these pull requests [here](https://github.com/Laisky/one-api/pulls?q=is%3Apr+is%3Aclosed).<|MERGE_RESOLUTION|>--- conflicted
+++ resolved
@@ -62,11 +62,6 @@
   - [Synopsis](#synopsis)
     - [Why this fork exists](#why-this-fork-exists)
     - [What’s new](#whats-new)
-<<<<<<< HEAD
-  - [Multi Agent Framework Compatible](#multi-agent-framework-compatible)
-  - [›_ OpenCode Support](#_-opencode-support)
-=======
->>>>>>> 6fff3d96
   - [Tutorial](#tutorial)
     - [Docker Compose Deployment](#docker-compose-deployment)
     - [Kubernetes Deployment](#kubernetes-deployment)
@@ -111,6 +106,7 @@
       - [Support gemini-2.5-pro](#support-gemini-25-pro)
       - [Support GCP Vertex gloabl region and gemini-2.5-pro-preview-06-05](#support-gcp-vertex-gloabl-region-and-gemini-25-pro-preview-06-05)
       - [Support gemini-2.5-flash-image-preview \& imagen-4 series](#support-gemini-25-flash-image-preview--imagen-4-series)
+    - [OpenCode Support](#opencode-support)
     - [AWS Features](#aws-features)
       - [Support AWS cross-region inferences](#support-aws-cross-region-inferences)
       - [Support AWS BedRock Inference Profile](#support-aws-bedrock-inference-profile)
@@ -129,115 +125,6 @@
       - [Support black-forest-labs/flux-kontext-pro](#support-black-forest-labsflux-kontext-pro)
   - [Bug Fixes \& Enterprise-Grade Improvements (Including Security Enhancements)](#bug-fixes--enterprise-grade-improvements-including-security-enhancements)
 
-<<<<<<< HEAD
-## Multi Agent Framework Compatible
-
-This repository is fully compatible with multi-agent frameworks and is recommended for use with chat completion OpenAI compatible APIs. The unified interface provided by One API makes it an ideal choice for integrating multiple AI services into multi-agent systems, allowing agents to seamlessly interact with various AI models through a standardized OpenAI-compatible endpoint.
-
-> [!TIP]
-> For optimal performance in multi-agent environments, it's recommended to use models that already have automated cached prompt capabilities, such as `grok-code-fast-1`. These models can significantly reduce latency and improve response times by leveraging cached prompts, which is especially beneficial when multiple agents are making frequent requests with similar contexts.
-
-## ›_ OpenCode Support
-
-<p align="center">
-  <a href="https://opencode.ai">
-    <picture>
-      <source srcset="https://github.com/sst/opencode/raw/dev/packages/console/app/src/asset/logo-ornate-dark.svg" media="(prefers-color-scheme: dark)">
-      <source srcset="https://github.com/sst/opencode/raw/dev/packages/console/app/src/asset/logo-ornate-light.svg" media="(prefers-color-scheme: light)">
-      <img src="https://github.com/sst/opencode/raw/dev/packages/console/app/src/asset/logo-ornate-light.svg" alt="OpenCode logo">
-    </picture>
-  </a>
-</p>
-
-[opencode.ai](https://opencode.ai) is an AI coding agent built for the terminal. OpenCode is fully open source, giving you control and `freedom` to use any provider, any model, and any editor. It's available as both a CLI and TUI.
-
-One‑API integrates seamlessly with OpenCode: you can connect any One‑API endpoint and use all your unified models through OpenCode's interface (both CLI and TUI).
-
-To get started, create or edit `~/.config/opencode/opencode.json` like this:
-
-**Using OpenAI SDK:**
-
-```json
-{
-  "$schema": "https://opencode.ai/config.json",
-  "provider": {
-    "one-api": {
-      "npm": "@ai-sdk/openai",
-      "name": "One API",
-      "options": {
-        "baseURL": "http://localhost:3000/v1",
-        "apiKey":  "HANDLE_APIKEY_HERE"
-      },
-      "models": {
-        "gpt-4.1-2025-04-14": {
-          "name": "GPT 4.1"
-        }
-      }
-    }
-  }
-}
-```
-
-**Using Anthropic SDK:**
-
-```json
-{
-  "$schema": "https://opencode.ai/config.json",
-  "provider": {
-    "one-api-anthropic": {
-      "npm": "@ai-sdk/anthropic",
-      "name": "One API (Anthropic)",
-      "options": {
-        "baseURL": "http://localhost:3000/v1",
-        "apiKey":  "HANDLE_APIKEY_HERE"
-      },
-      "models": {
-        "claude-sonnet-4-5": {
-          "name": "Claude Sonnet 4.5"
-        }
-      }
-    }
-  }
-}
-```
-
-- Replace `HANDLE_APIKEY_HERE` with your One‑API key.
-- Make sure `baseURL` matches your running One‑API endpoint.
-- Now, any opencode command (like `opencode chat`, `opencode run`, and more) works with all your One‑API models directly from the terminal! 😎
-
-**Best Practice - Using Environment Variables:**
-
-For better security, use environment variables instead of hardcoding API keys:
-
-```json
-{
-  "$schema": "https://opencode.ai/config.json",
-  "provider": {
-    "one-api": {
-      "npm": "@ai-sdk/openai",
-      "name": "One API",
-      "options": {
-        "baseURL": "http://localhost:3000/v1",
-        "apiKey": "{env:ONEAPI_API_KEY}"
-      },
-      "models": {
-        "gpt-4.1-2025-04-14": {
-          "name": "GPT 4.1"
-        }
-      }
-    }
-  }
-}
-```
-
-Then set the environment variable in your shell:
-
-```bash
-export ONEAPI_API_KEY="sk-your-actual-api-key-here"
-```
-
-=======
->>>>>>> 6fff3d96
 ## Tutorial
 
 ### Docker Compose Deployment
@@ -559,6 +446,70 @@
 
 ![](https://s3.laisky.com/uploads/2025/09/gemini-banana.png)
 
+### OpenCode Support
+
+<p align="center">
+  <a href="https://opencode.ai">
+    <picture>
+      <source srcset="https://github.com/sst/opencode/raw/dev/packages/console/app/src/asset/logo-ornate-dark.svg" media="(prefers-color-scheme: dark)">
+      <source srcset="https://github.com/sst/opencode/raw/dev/packages/console/app/src/asset/logo-ornate-light.svg" media="(prefers-color-scheme: light)">
+      <img src="https://github.com/sst/opencode/raw/dev/packages/console/app/src/asset/logo-ornate-light.svg" alt="OpenCode logo">
+    </picture>
+  </a>
+</p>
+
+[opencode.ai](https://opencode.ai) is an AI coding agent built for the terminal. OpenCode is fully open source, giving you control and `freedom` to use any provider, any model, and any editor. It's available as both a CLI and TUI.
+
+One‑API integrates seamlessly with OpenCode: you can connect any One‑API endpoint and use all your unified models through OpenCode's interface (both CLI and TUI).
+
+To get started, create or edit `~/.config/opencode/opencode.json` like this:
+
+**Using OpenAI SDK:**
+
+```json
+{
+  "$schema": "https://opencode.ai/config.json",
+  "provider": {
+    "one-api": {
+      "npm": "@ai-sdk/openai",
+      "name": "One API",
+      "options": {
+        "baseURL": "https://oneapi.laisky.com/v1",
+        "apiKey": "<ONEAPI_TOKEN_KEY>"
+      },
+      "models": {
+        "gpt-4.1-2025-04-14": {
+          "name": "GPT 4.1"
+        }
+      }
+    }
+  }
+}
+```
+
+**Using Anthropic SDK:**
+
+```json
+{
+  "$schema": "https://opencode.ai/config.json",
+  "provider": {
+    "one-api-anthropic": {
+      "npm": "@ai-sdk/anthropic",
+      "name": "One API (Anthropic)",
+      "options": {
+        "baseURL": "https://oneapi.laisky.com/v1",
+        "apiKey": "<ONEAPI_TOKEN_KEY>"
+      },
+      "models": {
+        "claude-sonnet-4-5": {
+          "name": "Claude Sonnet 4.5"
+        }
+      }
+    }
+  }
+}
+```
+
 ### AWS Features
 
 #### Support AWS cross-region inferences
