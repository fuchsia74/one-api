package middleware

import (
	"fmt"

	"github.com/Laisky/one-api/common/ctxkey"
	"github.com/gin-gonic/gin"
<<<<<<< HEAD
=======
	"github.com/songquanpeng/one-api/common/helper"
>>>>>>> 1c265432
)

func SetUpLogger(server *gin.Engine) {
	server.Use(gin.LoggerWithFormatter(func(param gin.LogFormatterParams) string {
		var requestID string
		if param.Keys != nil {
<<<<<<< HEAD
			requestID = param.Keys[ctxkey.RequestId].(string)
=======
			requestID = param.Keys[helper.RequestIdKey].(string)
>>>>>>> 1c265432
		}
		return fmt.Sprintf("[GIN] %s | %s | %3d | %13v | %15s | %7s %s\n",
			param.TimeStamp.Format("2006/01/02 - 15:04:05"),
			requestID,
			param.StatusCode,
			param.Latency,
			param.ClientIP,
			param.Method,
			param.Path,
		)
	}))
}<|MERGE_RESOLUTION|>--- conflicted
+++ resolved
@@ -3,23 +3,15 @@
 import (
 	"fmt"
 
-	"github.com/Laisky/one-api/common/ctxkey"
+	"github.com/songquanpeng/one-api/common/helper"
 	"github.com/gin-gonic/gin"
-<<<<<<< HEAD
-=======
-	"github.com/songquanpeng/one-api/common/helper"
->>>>>>> 1c265432
 )
 
 func SetUpLogger(server *gin.Engine) {
 	server.Use(gin.LoggerWithFormatter(func(param gin.LogFormatterParams) string {
 		var requestID string
 		if param.Keys != nil {
-<<<<<<< HEAD
-			requestID = param.Keys[ctxkey.RequestId].(string)
-=======
 			requestID = param.Keys[helper.RequestIdKey].(string)
->>>>>>> 1c265432
 		}
 		return fmt.Sprintf("[GIN] %s | %s | %3d | %13v | %15s | %7s %s\n",
 			param.TimeStamp.Format("2006/01/02 - 15:04:05"),
