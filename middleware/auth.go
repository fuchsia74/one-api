--- conflicted
+++ resolved
@@ -7,11 +7,8 @@
 	"github.com/gin-contrib/sessions"
 	"github.com/gin-gonic/gin"
 	"github.com/songquanpeng/one-api/common"
-<<<<<<< HEAD
+	"github.com/songquanpeng/one-api/common/blacklist"
 	"github.com/songquanpeng/one-api/common/logger"
-=======
-	"github.com/songquanpeng/one-api/common/blacklist"
->>>>>>> a90161cf
 	"github.com/songquanpeng/one-api/model"
 )
 
@@ -50,12 +47,7 @@
 			return
 		}
 	}
-<<<<<<< HEAD
-
-	if status.(int) == common.UserStatusDisabled {
-=======
 	if status.(int) == common.UserStatusDisabled || blacklist.IsUserBanned(id.(int)) {
->>>>>>> a90161cf
 		c.JSON(http.StatusOK, gin.H{
 			"success": false,
 			"message": "用户已被封禁",
