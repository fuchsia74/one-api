--- conflicted
+++ resolved
@@ -194,26 +194,9 @@
 			action = "streamGenerateContent"
 		}
 		fullRequestURL = fmt.Sprintf("%s/%s/models/%s:%s", requestBaseURL, version, textRequest.Model, action)
-<<<<<<< HEAD
 		apiKey := c.Request.Header.Get("Authorization")
 		apiKey = strings.TrimPrefix(apiKey, "Bearer ")
 		fullRequestURL += "?key=" + apiKey
-		// case APITypeZhipu:
-		// 	method := "invoke"
-		// 	if textRequest.Stream {
-		// 		method = "sse-invoke"
-		// 	}
-		// 	fullRequestURL = fmt.Sprintf("https://open.bigmodel.cn/api/paas/v3/model-api/%s/%s", textRequest.Model, method)
-		// case APITypeAli:
-		// 	fullRequestURL = "https://dashscope.aliyuncs.com/api/v1/services/aigc/text-generation/generation"
-		// 	if relayMode == RelayModeEmbeddings {
-		// 		fullRequestURL = "https://dashscope.aliyuncs.com/api/v1/services/embeddings/text-embedding/text-embedding"
-		// 	}
-		// case APITypeTencent:
-		// 	fullRequestURL = "https://hunyuan.cloud.tencent.com/hyllm/v1/chat/completions"
-		// case APITypeAIProxyLibrary:
-		// 	fullRequestURL = fmt.Sprintf("%s/api/library/ask", baseURL)
-=======
 	case APITypeZhipu:
 		method := "invoke"
 		if textRequest.Stream {
@@ -229,7 +212,6 @@
 		fullRequestURL = "https://hunyuan.cloud.tencent.com/hyllm/v1/chat/completions"
 	case APITypeAIProxyLibrary:
 		fullRequestURL = fmt.Sprintf("%s/api/library/ask", baseURL)
->>>>>>> f44fbe3f
 	}
 	var promptTokens int
 	var completionTokens int
