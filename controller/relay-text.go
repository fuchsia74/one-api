package controller

import (
	"bytes"
	"context"
	"encoding/json"
	"errors"
	"fmt"
	"io"
	"math"
	"net/http"
	"one-api/common"
	"one-api/model"
	"strings"
	"time"

	"github.com/gin-gonic/gin"
)

const (
	APITypeOpenAI = iota
	APITypeClaude
	APITypePaLM
	APITypeBaidu
	APITypeZhipu
	APITypeAli
	APITypeXunfei
	APITypeAIProxyLibrary
	APITypeTencent
	APITypeGemini
)

var httpClient *http.Client
var impatientHTTPClient *http.Client

func init() {
	if common.RelayTimeout == 0 {
		httpClient = &http.Client{}
	} else {
		httpClient = &http.Client{
			Timeout: time.Duration(common.RelayTimeout) * time.Second,
		}
	}

	impatientHTTPClient = &http.Client{
		Timeout: 5 * time.Second,
	}
}

func relayTextHelper(c *gin.Context, relayMode int) *OpenAIErrorWithStatusCode {
	channelType := c.GetInt("channel")
	channelId := c.GetInt("channel_id")
	tokenId := c.GetInt("token_id")
	userId := c.GetInt("id")
	group := c.GetString("group")
	var textRequest GeneralOpenAIRequest
	err := common.UnmarshalBodyReusable(c, &textRequest)
	if err != nil {
		return errorWrapper(err, "bind_request_body_failed", http.StatusBadRequest)
	}
	if relayMode == RelayModeModerations && textRequest.Model == "" {
		textRequest.Model = "text-moderation-latest"
	}
	if relayMode == RelayModeEmbeddings && textRequest.Model == "" {
		textRequest.Model = c.Param("model")
	}
	// request validation
	if textRequest.Model == "" {
		return errorWrapper(errors.New("model is required"), "required_field_missing", http.StatusBadRequest)
	}
	switch relayMode {
	case RelayModeCompletions:
		if textRequest.Prompt == "" {
			return errorWrapper(errors.New("field prompt is required"), "required_field_missing", http.StatusBadRequest)
		}
	case RelayModeChatCompletions:
		if len(textRequest.Messages) == 0 {
			return errorWrapper(errors.New("field messages is required"), "required_field_missing", http.StatusBadRequest)
		}
	case RelayModeEmbeddings:
	case RelayModeModerations:
		if textRequest.Input == "" {
			return errorWrapper(errors.New("field input is required"), "required_field_missing", http.StatusBadRequest)
		}
	case RelayModeEdits:
		if textRequest.Instruction == "" {
			return errorWrapper(errors.New("field instruction is required"), "required_field_missing", http.StatusBadRequest)
		}
	}
	// map model name
	modelMapping := c.GetString("model_mapping")
	isModelMapped := false
	if modelMapping != "" && modelMapping != "{}" {
		modelMap := make(map[string]string)
		err := json.Unmarshal([]byte(modelMapping), &modelMap)
		if err != nil {
			return errorWrapper(err, "unmarshal_model_mapping_failed", http.StatusInternalServerError)
		}
		if modelMap[textRequest.Model] != "" {
			textRequest.Model = modelMap[textRequest.Model]
			isModelMapped = true
		}
	}
	apiType := APITypeOpenAI
	switch channelType {
	case common.ChannelTypeAnthropic:
		apiType = APITypeClaude
	case common.ChannelTypeBaidu:
		apiType = APITypeBaidu
	case common.ChannelTypePaLM:
		apiType = APITypePaLM
	case common.ChannelTypeZhipu:
		apiType = APITypeZhipu
	case common.ChannelTypeAli:
		apiType = APITypeAli
	case common.ChannelTypeXunfei:
		apiType = APITypeXunfei
	case common.ChannelTypeAIProxyLibrary:
		apiType = APITypeAIProxyLibrary
	case common.ChannelTypeTencent:
		apiType = APITypeTencent
	case common.ChannelTypeGemini:
		apiType = APITypeGemini
	}
	baseURL := common.ChannelBaseURLs[channelType]
	requestURL := c.Request.URL.String()
	if c.GetString("base_url") != "" {
		baseURL = c.GetString("base_url")
	}
	fullRequestURL := getFullRequestURL(baseURL, requestURL, channelType)
	switch apiType {
	case APITypeOpenAI:
		if channelType == common.ChannelTypeAzure {
			// https://learn.microsoft.com/en-us/azure/cognitive-services/openai/chatgpt-quickstart?pivots=rest-api&tabs=command-line#rest-api
			apiVersion := GetAPIVersion(c)
			requestURL := strings.Split(requestURL, "?")[0]
			requestURL = fmt.Sprintf("%s?api-version=%s", requestURL, apiVersion)
			baseURL = c.GetString("base_url")
			task := strings.TrimPrefix(requestURL, "/v1/")
			model_ := textRequest.Model
			model_ = strings.Replace(model_, ".", "", -1)
			// https://github.com/songquanpeng/one-api/issues/67
			model_ = strings.TrimSuffix(model_, "-0301")
			model_ = strings.TrimSuffix(model_, "-0314")
			model_ = strings.TrimSuffix(model_, "-0613")

			requestURL = fmt.Sprintf("/openai/deployments/%s/%s", model_, task)
			fullRequestURL = getFullRequestURL(baseURL, requestURL, channelType)
		}
	case APITypeClaude:
		fullRequestURL = "https://api.anthropic.com/v1/complete"
		if baseURL != "" {
			fullRequestURL = fmt.Sprintf("%s/v1/complete", baseURL)
		}
	// case APITypeBaidu:
	// 	switch textRequest.Model {
	// 	case "ERNIE-Bot":
	// 		fullRequestURL = "https://aip.baidubce.com/rpc/2.0/ai_custom/v1/wenxinworkshop/chat/completions"
	// 	case "ERNIE-Bot-turbo":
	// 		fullRequestURL = "https://aip.baidubce.com/rpc/2.0/ai_custom/v1/wenxinworkshop/chat/eb-instant"
	// 	case "ERNIE-Bot-4":
	// 		fullRequestURL = "https://aip.baidubce.com/rpc/2.0/ai_custom/v1/wenxinworkshop/chat/completions_pro"
	// 	case "BLOOMZ-7B":
	// 		fullRequestURL = "https://aip.baidubce.com/rpc/2.0/ai_custom/v1/wenxinworkshop/chat/bloomz_7b1"
	// 	case "Embedding-V1":
	// 		fullRequestURL = "https://aip.baidubce.com/rpc/2.0/ai_custom/v1/wenxinworkshop/embeddings/embedding-v1"
	// 	}
	// 	apiKey := c.Request.Header.Get("Authorization")
	// 	apiKey = strings.TrimPrefix(apiKey, "Bearer ")
	// 	var err error
	// 	if apiKey, err = getBaiduAccessToken(apiKey); err != nil {
	// 		return errorWrapper(err, "invalid_baidu_config", http.StatusInternalServerError)
	// 	}
	// 	fullRequestURL += "?access_token=" + apiKey
	case APITypePaLM:
		fullRequestURL = "https://generativelanguage.googleapis.com/v1beta2/models/chat-bison-001:generateMessage"
		if baseURL != "" {
			fullRequestURL = fmt.Sprintf("%s/v1beta2/models/chat-bison-001:generateMessage", baseURL)
		}
		apiKey := c.Request.Header.Get("Authorization")
		apiKey = strings.TrimPrefix(apiKey, "Bearer ")
		fullRequestURL += "?key=" + apiKey
<<<<<<< HEAD
	// case APITypeZhipu:
	// 	method := "invoke"
	// 	if textRequest.Stream {
	// 		method = "sse-invoke"
	// 	}
	// 	fullRequestURL = fmt.Sprintf("https://open.bigmodel.cn/api/paas/v3/model-api/%s/%s", textRequest.Model, method)
	// case APITypeAli:
	// 	fullRequestURL = "https://dashscope.aliyuncs.com/api/v1/services/aigc/text-generation/generation"
	// 	if relayMode == RelayModeEmbeddings {
	// 		fullRequestURL = "https://dashscope.aliyuncs.com/api/v1/services/embeddings/text-embedding/text-embedding"
	// 	}
	// case APITypeTencent:
	// 	fullRequestURL = "https://hunyuan.cloud.tencent.com/hyllm/v1/chat/completions"
=======
	case APITypeGemini:
		requestBaseURL := "https://generativelanguage.googleapis.com"
		if baseURL != "" {
			requestBaseURL = baseURL
		}
		version := "v1"
		if c.GetString("api_version") != "" {
			version = c.GetString("api_version")
		}
		action := "generateContent"
		if textRequest.Stream {
			action = "streamGenerateContent"
		}
		fullRequestURL = fmt.Sprintf("%s/%s/models/%s:%s", requestBaseURL, version, textRequest.Model, action)
		apiKey := c.Request.Header.Get("Authorization")
		apiKey = strings.TrimPrefix(apiKey, "Bearer ")
		fullRequestURL += "?key=" + apiKey
	case APITypeZhipu:
		method := "invoke"
		if textRequest.Stream {
			method = "sse-invoke"
		}
		fullRequestURL = fmt.Sprintf("https://open.bigmodel.cn/api/paas/v3/model-api/%s/%s", textRequest.Model, method)
	case APITypeAli:
		fullRequestURL = "https://dashscope.aliyuncs.com/api/v1/services/aigc/text-generation/generation"
		if relayMode == RelayModeEmbeddings {
			fullRequestURL = "https://dashscope.aliyuncs.com/api/v1/services/embeddings/text-embedding/text-embedding"
		}
	case APITypeTencent:
		fullRequestURL = "https://hunyuan.cloud.tencent.com/hyllm/v1/chat/completions"
>>>>>>> 97030e27
	case APITypeAIProxyLibrary:
		fullRequestURL = fmt.Sprintf("%s/api/library/ask", baseURL)
	}
	var promptTokens int
	var completionTokens int
	switch relayMode {
	case RelayModeChatCompletions:
		promptTokens = countTokenMessages(textRequest.Messages, textRequest.Model)
		// first try to parse as text messages
		// if messages, err := textRequest.TextMessages(); err != nil {
		// 	// then try to parse as vision messages
		// 	if messages, err := textRequest.VisionMessages(); err != nil {
		// 		return errorWrapper(err, "parse_text_messages_failed", http.StatusBadRequest)
		// 	} else {
		// 		// vision message
		// 		if promptTokens, err = countVisonTokenMessages(messages, textRequest.Model); err != nil {
		// 			return errorWrapper(err, "count_token_messages_failed", http.StatusInternalServerError)
		// 		}
		// 	}
		// } else {
		// 	promptTokens = countTokenMessages(messages, textRequest.Model)
		// }
	case RelayModeCompletions:
		promptTokens = countTokenInput(textRequest.Prompt, textRequest.Model)
	case RelayModeModerations:
		promptTokens = countTokenInput(textRequest.Input, textRequest.Model)
	}
	preConsumedTokens := common.PreConsumedQuota
	if textRequest.MaxTokens != 0 {
		preConsumedTokens = promptTokens + textRequest.MaxTokens
	}
	modelRatio := common.GetModelRatio(textRequest.Model)
	groupRatio := common.GetGroupRatio(group)
	ratio := modelRatio * groupRatio
	preConsumedQuota := int(float64(preConsumedTokens) * ratio)
	userQuota, err := model.CacheGetUserQuota(userId)
	if err != nil {
		return errorWrapper(err, "get_user_quota_failed", http.StatusInternalServerError)
	}
	if userQuota-preConsumedQuota < 0 {
		return errorWrapper(errors.New("user quota is not enough"), "insufficient_user_quota", http.StatusForbidden)
	}
	err = model.CacheDecreaseUserQuota(userId, preConsumedQuota)
	if err != nil {
		return errorWrapper(err, "decrease_user_quota_failed", http.StatusInternalServerError)
	}
	if userQuota > 100*preConsumedQuota {
		// in this case, we do not pre-consume quota
		// because the user has enough quota
		preConsumedQuota = 0
		common.LogInfo(c.Request.Context(), fmt.Sprintf("user %d has enough quota %d, trusted and no need to pre-consume", userId, userQuota))
	}
	if preConsumedQuota > 0 {
		err := model.PreConsumeTokenQuota(tokenId, preConsumedQuota)
		if err != nil {
			return errorWrapper(err, "pre_consume_token_quota_failed", http.StatusForbidden)
		}
	}
	var requestBody io.Reader
	if isModelMapped {
		jsonStr, err := json.Marshal(textRequest)
		if err != nil {
			return errorWrapper(err, "marshal_text_request_failed", http.StatusInternalServerError)
		}
		requestBody = bytes.NewBuffer(jsonStr)
	} else {
		requestBody = c.Request.Body
	}
	switch apiType {
	case APITypeClaude:
		claudeRequest := requestOpenAI2Claude(textRequest)
		jsonStr, err := json.Marshal(claudeRequest)
		if err != nil {
			return errorWrapper(err, "marshal_text_request_failed", http.StatusInternalServerError)
		}
		requestBody = bytes.NewBuffer(jsonStr)
<<<<<<< HEAD
	// case APITypeBaidu:
	// 	var jsonData []byte
	// 	var err error
	// 	switch relayMode {
	// 	case RelayModeEmbeddings:
	// 		baiduEmbeddingRequest := embeddingRequestOpenAI2Baidu(textRequest)
	// 		jsonData, err = json.Marshal(baiduEmbeddingRequest)
	// 	default:
	// 		baiduRequest := requestOpenAI2Baidu(textRequest)
	// 		jsonData, err = json.Marshal(baiduRequest)
	// 	}
	// 	if err != nil {
	// 		return errorWrapper(err, "marshal_text_request_failed", http.StatusInternalServerError)
	// 	}
	// 	requestBody = bytes.NewBuffer(jsonData)
	// case APITypePaLM:
	// 	palmRequest := requestOpenAI2PaLM(textRequest)
	// 	jsonStr, err := json.Marshal(palmRequest)
	// 	if err != nil {
	// 		return errorWrapper(err, "marshal_text_request_failed", http.StatusInternalServerError)
	// 	}
	// 	requestBody = bytes.NewBuffer(jsonStr)
	// case APITypeZhipu:
	// 	zhipuRequest := requestOpenAI2Zhipu(textRequest)
	// 	jsonStr, err := json.Marshal(zhipuRequest)
	// 	if err != nil {
	// 		return errorWrapper(err, "marshal_text_request_failed", http.StatusInternalServerError)
	// 	}
	// 	requestBody = bytes.NewBuffer(jsonStr)
	// case APITypeAli:
	// 	var jsonStr []byte
	// 	var err error
	// 	switch relayMode {
	// 	case RelayModeEmbeddings:
	// 		aliEmbeddingRequest := embeddingRequestOpenAI2Ali(textRequest)
	// 		jsonStr, err = json.Marshal(aliEmbeddingRequest)
	// 	default:
	// 		aliRequest := requestOpenAI2Ali(textRequest)
	// 		jsonStr, err = json.Marshal(aliRequest)
	// 	}
	// 	if err != nil {
	// 		return errorWrapper(err, "marshal_text_request_failed", http.StatusInternalServerError)
	// 	}
	// 	requestBody = bytes.NewBuffer(jsonStr)
	// case APITypeTencent:
	// 	apiKey := c.Request.Header.Get("Authorization")
	// 	apiKey = strings.TrimPrefix(apiKey, "Bearer ")
	// 	appId, secretId, secretKey, err := parseTencentConfig(apiKey)
	// 	if err != nil {
	// 		return errorWrapper(err, "invalid_tencent_config", http.StatusInternalServerError)
	// 	}
	// 	tencentRequest := requestOpenAI2Tencent(textRequest)
	// 	tencentRequest.AppId = appId
	// 	tencentRequest.SecretId = secretId
	// 	jsonStr, err := json.Marshal(tencentRequest)
	// 	if err != nil {
	// 		return errorWrapper(err, "marshal_text_request_failed", http.StatusInternalServerError)
	// 	}
	// 	sign := getTencentSign(*tencentRequest, secretKey)
	// 	c.Request.Header.Set("Authorization", sign)
	// 	requestBody = bytes.NewBuffer(jsonStr)
=======
	case APITypeBaidu:
		var jsonData []byte
		var err error
		switch relayMode {
		case RelayModeEmbeddings:
			baiduEmbeddingRequest := embeddingRequestOpenAI2Baidu(textRequest)
			jsonData, err = json.Marshal(baiduEmbeddingRequest)
		default:
			baiduRequest := requestOpenAI2Baidu(textRequest)
			jsonData, err = json.Marshal(baiduRequest)
		}
		if err != nil {
			return errorWrapper(err, "marshal_text_request_failed", http.StatusInternalServerError)
		}
		requestBody = bytes.NewBuffer(jsonData)
	case APITypePaLM:
		palmRequest := requestOpenAI2PaLM(textRequest)
		jsonStr, err := json.Marshal(palmRequest)
		if err != nil {
			return errorWrapper(err, "marshal_text_request_failed", http.StatusInternalServerError)
		}
		requestBody = bytes.NewBuffer(jsonStr)
	case APITypeGemini:
		geminiChatRequest := requestOpenAI2Gemini(textRequest)
		jsonStr, err := json.Marshal(geminiChatRequest)
		if err != nil {
			return errorWrapper(err, "marshal_text_request_failed", http.StatusInternalServerError)
		}
		requestBody = bytes.NewBuffer(jsonStr)
	case APITypeZhipu:
		zhipuRequest := requestOpenAI2Zhipu(textRequest)
		jsonStr, err := json.Marshal(zhipuRequest)
		if err != nil {
			return errorWrapper(err, "marshal_text_request_failed", http.StatusInternalServerError)
		}
		requestBody = bytes.NewBuffer(jsonStr)
	case APITypeAli:
		var jsonStr []byte
		var err error
		switch relayMode {
		case RelayModeEmbeddings:
			aliEmbeddingRequest := embeddingRequestOpenAI2Ali(textRequest)
			jsonStr, err = json.Marshal(aliEmbeddingRequest)
		default:
			aliRequest := requestOpenAI2Ali(textRequest)
			jsonStr, err = json.Marshal(aliRequest)
		}
		if err != nil {
			return errorWrapper(err, "marshal_text_request_failed", http.StatusInternalServerError)
		}
		requestBody = bytes.NewBuffer(jsonStr)
	case APITypeTencent:
		apiKey := c.Request.Header.Get("Authorization")
		apiKey = strings.TrimPrefix(apiKey, "Bearer ")
		appId, secretId, secretKey, err := parseTencentConfig(apiKey)
		if err != nil {
			return errorWrapper(err, "invalid_tencent_config", http.StatusInternalServerError)
		}
		tencentRequest := requestOpenAI2Tencent(textRequest)
		tencentRequest.AppId = appId
		tencentRequest.SecretId = secretId
		jsonStr, err := json.Marshal(tencentRequest)
		if err != nil {
			return errorWrapper(err, "marshal_text_request_failed", http.StatusInternalServerError)
		}
		sign := getTencentSign(*tencentRequest, secretKey)
		c.Request.Header.Set("Authorization", sign)
		requestBody = bytes.NewBuffer(jsonStr)
>>>>>>> 97030e27
	case APITypeAIProxyLibrary:
		aiProxyLibraryRequest := requestOpenAI2AIProxyLibrary(textRequest)
		aiProxyLibraryRequest.LibraryId = c.GetString("library_id")
		jsonStr, err := json.Marshal(aiProxyLibraryRequest)
		if err != nil {
			return errorWrapper(err, "marshal_text_request_failed", http.StatusInternalServerError)
		}
		requestBody = bytes.NewBuffer(jsonStr)
	}

	var req *http.Request
	var resp *http.Response
	isStream := textRequest.Stream

	if apiType != APITypeXunfei { // cause xunfei use websocket
		req, err = http.NewRequest(c.Request.Method, fullRequestURL, requestBody)
		if err != nil {
			return errorWrapper(err, "new_request_failed", http.StatusInternalServerError)
		}
		apiKey := c.Request.Header.Get("Authorization")
		apiKey = strings.TrimPrefix(apiKey, "Bearer ")
		switch apiType {
		case APITypeOpenAI:
			if channelType == common.ChannelTypeAzure {
				req.Header.Set("api-key", apiKey)
			} else {
				req.Header.Set("Authorization", c.Request.Header.Get("Authorization"))
				if channelType == common.ChannelTypeOpenRouter {
					req.Header.Set("HTTP-Referer", "https://github.com/songquanpeng/one-api")
					req.Header.Set("X-Title", "One API")
				}
			}
		case APITypeClaude:
			req.Header.Set("x-api-key", apiKey)
			anthropicVersion := c.Request.Header.Get("anthropic-version")
			if anthropicVersion == "" {
				anthropicVersion = "2023-06-01"
			}
			req.Header.Set("anthropic-version", anthropicVersion)
		// case APITypeZhipu:
		// 	token := getZhipuToken(apiKey)
		// 	req.Header.Set("Authorization", token)
		// case APITypeAli:
		// 	req.Header.Set("Authorization", "Bearer "+apiKey)
		// 	if textRequest.Stream {
		// 		req.Header.Set("X-DashScope-SSE", "enable")
		// 	}
		// 	if c.GetString("plugin") != "" {
		// 		req.Header.Set("X-DashScope-Plugin", c.GetString("plugin"))
		// 	}
		// case APITypeTencent:
		// 	req.Header.Set("Authorization", apiKey)
		case APITypePaLM:
			// do not set Authorization header
		case APITypeGemini:
			// do not set Authorization header
		default:
			req.Header.Set("Authorization", "Bearer "+apiKey)
		}
		req.Header.Set("Content-Type", c.Request.Header.Get("Content-Type"))
		req.Header.Set("Accept", c.Request.Header.Get("Accept"))
		if isStream && c.Request.Header.Get("Accept") == "" {
			req.Header.Set("Accept", "text/event-stream")
		}
		//req.Header.Set("Connection", c.Request.Header.Get("Connection"))
		resp, err = httpClient.Do(req)
		if err != nil {
			return errorWrapper(err, "do_request_failed", http.StatusInternalServerError)
		}
		err = req.Body.Close()
		if err != nil {
			return errorWrapper(err, "close_request_body_failed", http.StatusInternalServerError)
		}
		err = c.Request.Body.Close()
		if err != nil {
			return errorWrapper(err, "close_request_body_failed", http.StatusInternalServerError)
		}
		isStream = isStream || strings.HasPrefix(resp.Header.Get("Content-Type"), "text/event-stream")

		if resp.StatusCode != http.StatusOK {
			if preConsumedQuota != 0 {
				go func(ctx context.Context) {
					// return pre-consumed quota
					err := model.PostConsumeTokenQuota(tokenId, -preConsumedQuota)
					if err != nil {
						common.LogError(ctx, "error return pre-consumed quota: "+err.Error())
					}
				}(c.Request.Context())
			}
			return relayErrorHandler(resp)
		}
	}

	var textResponse TextResponse
	tokenName := c.GetString("token_name")

	defer func(ctx context.Context) {
		// c.Writer.Flush()
		go func() {
			quota := 0
			completionRatio := common.GetCompletionRatio(textRequest.Model)
			promptTokens = textResponse.Usage.PromptTokens
			completionTokens = textResponse.Usage.CompletionTokens
			quota = int(math.Ceil((float64(promptTokens) + float64(completionTokens)*completionRatio) * ratio))
			if ratio != 0 && quota <= 0 {
				quota = 1
			}
			totalTokens := promptTokens + completionTokens
			if totalTokens == 0 {
				// in this case, must be some error happened
				// we cannot just return, because we may have to return the pre-consumed quota
				quota = 0
			}
			quotaDelta := quota - preConsumedQuota
			err := model.PostConsumeTokenQuota(tokenId, quotaDelta)
			if err != nil {
				common.LogError(ctx, "error consuming token remain quota: "+err.Error())
			}
			err = model.CacheUpdateUserQuota(userId)
			if err != nil {
				common.LogError(ctx, "error update user quota cache: "+err.Error())
			}
			if quota != 0 {
				logContent := fmt.Sprintf("模型倍率 %.2f，分组倍率 %.2f", modelRatio, groupRatio)
				model.RecordConsumeLog(ctx, userId, channelId, promptTokens, completionTokens, textRequest.Model, tokenName, quota, logContent)
				model.UpdateUserUsedQuotaAndRequestCount(userId, quota)
				model.UpdateChannelUsedQuota(channelId, quota)
			}

		}()
	}(c.Request.Context())
	switch apiType {
	case APITypeOpenAI:
		if isStream {
			err, responseText := openaiStreamHandler(c, resp, relayMode)
			if err != nil {
				return err
			}
			textResponse.Usage.PromptTokens = promptTokens
			textResponse.Usage.CompletionTokens = countTokenText(responseText, textRequest.Model)
			return nil
		} else {
			err, usage := openaiHandler(c, resp, promptTokens, textRequest.Model)
			if err != nil {
				return err
			}
			if usage != nil {
				textResponse.Usage = *usage
			}
			return nil
		}
	case APITypeClaude:
		if isStream {
			err, responseText := claudeStreamHandler(c, resp)
			if err != nil {
				return err
			}
			textResponse.Usage.PromptTokens = promptTokens
			textResponse.Usage.CompletionTokens = countTokenText(responseText, textRequest.Model)
			return nil
		} else {
			err, usage := claudeHandler(c, resp, promptTokens, textRequest.Model)
			if err != nil {
				return err
			}
			if usage != nil {
				textResponse.Usage = *usage
			}
			return nil
		}
<<<<<<< HEAD
	// case APITypeBaidu:
	// 	if isStream {
	// 		err, usage := baiduStreamHandler(c, resp)
	// 		if err != nil {
	// 			return err
	// 		}
	// 		if usage != nil {
	// 			textResponse.Usage = *usage
	// 		}
	// 		return nil
	// 	} else {
	// 		var err *OpenAIErrorWithStatusCode
	// 		var usage *Usage
	// 		switch relayMode {
	// 		case RelayModeEmbeddings:
	// 			err, usage = baiduEmbeddingHandler(c, resp)
	// 		default:
	// 			err, usage = baiduHandler(c, resp)
	// 		}
	// 		if err != nil {
	// 			return err
	// 		}
	// 		if usage != nil {
	// 			textResponse.Usage = *usage
	// 		}
	// 		return nil
	// 	}
	// case APITypePaLM:
	// 	if textRequest.Stream { // PaLM2 API does not support stream
	// 		err, responseText := palmStreamHandler(c, resp)
	// 		if err != nil {
	// 			return err
	// 		}
	// 		textResponse.Usage.PromptTokens = promptTokens
	// 		textResponse.Usage.CompletionTokens = countTokenText(responseText, textRequest.Model)
	// 		return nil
	// 	} else {
	// 		err, usage := palmHandler(c, resp, promptTokens, textRequest.Model)
	// 		if err != nil {
	// 			return err
	// 		}
	// 		if usage != nil {
	// 			textResponse.Usage = *usage
	// 		}
	// 		return nil
	// 	}
	// case APITypeZhipu:
	// 	if isStream {
	// 		err, usage := zhipuStreamHandler(c, resp)
	// 		if err != nil {
	// 			return err
	// 		}
	// 		if usage != nil {
	// 			textResponse.Usage = *usage
	// 		}
	// 		// zhipu's API does not return prompt tokens & completion tokens
	// 		textResponse.Usage.PromptTokens = textResponse.Usage.TotalTokens
	// 		return nil
	// 	} else {
	// 		err, usage := zhipuHandler(c, resp)
	// 		if err != nil {
	// 			return err
	// 		}
	// 		if usage != nil {
	// 			textResponse.Usage = *usage
	// 		}
	// 		// zhipu's API does not return prompt tokens & completion tokens
	// 		textResponse.Usage.PromptTokens = textResponse.Usage.TotalTokens
	// 		return nil
	// 	}
	// case APITypeAli:
	// 	if isStream {
	// 		err, usage := aliStreamHandler(c, resp)
	// 		if err != nil {
	// 			return err
	// 		}
	// 		if usage != nil {
	// 			textResponse.Usage = *usage
	// 		}
	// 		return nil
	// 	} else {
	// 		var err *OpenAIErrorWithStatusCode
	// 		var usage *Usage
	// 		switch relayMode {
	// 		case RelayModeEmbeddings:
	// 			err, usage = aliEmbeddingHandler(c, resp)
	// 		default:
	// 			err, usage = aliHandler(c, resp)
	// 		}
	// 		if err != nil {
	// 			return err
	// 		}
	// 		if usage != nil {
	// 			textResponse.Usage = *usage
	// 		}
	// 		return nil
	// 	}
	// case APITypeXunfei:
	// 	auth := c.Request.Header.Get("Authorization")
	// 	auth = strings.TrimPrefix(auth, "Bearer ")
	// 	splits := strings.Split(auth, "|")
	// 	if len(splits) != 3 {
	// 		return errorWrapper(errors.New("invalid auth"), "invalid_auth", http.StatusBadRequest)
	// 	}
	// 	var err *OpenAIErrorWithStatusCode
	// 	var usage *Usage
	// 	if isStream {
	// 		err, usage = xunfeiStreamHandler(c, textRequest, splits[0], splits[1], splits[2])
	// 	} else {
	// 		err, usage = xunfeiHandler(c, textRequest, splits[0], splits[1], splits[2])
	// 	}
	// 	if err != nil {
	// 		return err
	// 	}
	// 	if usage != nil {
	// 		textResponse.Usage = *usage
	// 	}
	// 	return nil
=======
	case APITypeBaidu:
		if isStream {
			err, usage := baiduStreamHandler(c, resp)
			if err != nil {
				return err
			}
			if usage != nil {
				textResponse.Usage = *usage
			}
			return nil
		} else {
			var err *OpenAIErrorWithStatusCode
			var usage *Usage
			switch relayMode {
			case RelayModeEmbeddings:
				err, usage = baiduEmbeddingHandler(c, resp)
			default:
				err, usage = baiduHandler(c, resp)
			}
			if err != nil {
				return err
			}
			if usage != nil {
				textResponse.Usage = *usage
			}
			return nil
		}
	case APITypePaLM:
		if textRequest.Stream { // PaLM2 API does not support stream
			err, responseText := palmStreamHandler(c, resp)
			if err != nil {
				return err
			}
			textResponse.Usage.PromptTokens = promptTokens
			textResponse.Usage.CompletionTokens = countTokenText(responseText, textRequest.Model)
			return nil
		} else {
			err, usage := palmHandler(c, resp, promptTokens, textRequest.Model)
			if err != nil {
				return err
			}
			if usage != nil {
				textResponse.Usage = *usage
			}
			return nil
		}
	case APITypeGemini:
		if textRequest.Stream {
			err, responseText := geminiChatStreamHandler(c, resp)
			if err != nil {
				return err
			}
			textResponse.Usage.PromptTokens = promptTokens
			textResponse.Usage.CompletionTokens = countTokenText(responseText, textRequest.Model)
			return nil
		} else {
			err, usage := geminiChatHandler(c, resp, promptTokens, textRequest.Model)
			if err != nil {
				return err
			}
			if usage != nil {
				textResponse.Usage = *usage
			}
			return nil
		}
	case APITypeZhipu:
		if isStream {
			err, usage := zhipuStreamHandler(c, resp)
			if err != nil {
				return err
			}
			if usage != nil {
				textResponse.Usage = *usage
			}
			// zhipu's API does not return prompt tokens & completion tokens
			textResponse.Usage.PromptTokens = textResponse.Usage.TotalTokens
			return nil
		} else {
			err, usage := zhipuHandler(c, resp)
			if err != nil {
				return err
			}
			if usage != nil {
				textResponse.Usage = *usage
			}
			// zhipu's API does not return prompt tokens & completion tokens
			textResponse.Usage.PromptTokens = textResponse.Usage.TotalTokens
			return nil
		}
	case APITypeAli:
		if isStream {
			err, usage := aliStreamHandler(c, resp)
			if err != nil {
				return err
			}
			if usage != nil {
				textResponse.Usage = *usage
			}
			return nil
		} else {
			var err *OpenAIErrorWithStatusCode
			var usage *Usage
			switch relayMode {
			case RelayModeEmbeddings:
				err, usage = aliEmbeddingHandler(c, resp)
			default:
				err, usage = aliHandler(c, resp)
			}
			if err != nil {
				return err
			}
			if usage != nil {
				textResponse.Usage = *usage
			}
			return nil
		}
	case APITypeXunfei:
		auth := c.Request.Header.Get("Authorization")
		auth = strings.TrimPrefix(auth, "Bearer ")
		splits := strings.Split(auth, "|")
		if len(splits) != 3 {
			return errorWrapper(errors.New("invalid auth"), "invalid_auth", http.StatusBadRequest)
		}
		var err *OpenAIErrorWithStatusCode
		var usage *Usage
		if isStream {
			err, usage = xunfeiStreamHandler(c, textRequest, splits[0], splits[1], splits[2])
		} else {
			err, usage = xunfeiHandler(c, textRequest, splits[0], splits[1], splits[2])
		}
		if err != nil {
			return err
		}
		if usage != nil {
			textResponse.Usage = *usage
		}
		return nil
>>>>>>> 97030e27
	case APITypeAIProxyLibrary:
		if isStream {
			err, usage := aiProxyLibraryStreamHandler(c, resp)
			if err != nil {
				return err
			}
			if usage != nil {
				textResponse.Usage = *usage
			}
			return nil
		} else {
			err, usage := aiProxyLibraryHandler(c, resp)
			if err != nil {
				return err
			}
			if usage != nil {
				textResponse.Usage = *usage
			}
			return nil
		}
	// case APITypeTencent:
	// 	if isStream {
	// 		err, responseText := tencentStreamHandler(c, resp)
	// 		if err != nil {
	// 			return err
	// 		}
	// 		textResponse.Usage.PromptTokens = promptTokens
	// 		textResponse.Usage.CompletionTokens = countTokenText(responseText, textRequest.Model)
	// 		return nil
	// 	} else {
	// 		err, usage := tencentHandler(c, resp)
	// 		if err != nil {
	// 			return err
	// 		}
	// 		if usage != nil {
	// 			textResponse.Usage = *usage
	// 		}
	// 		return nil
	// 	}
	default:
		return errorWrapper(errors.New("unknown api type"), "unknown_api_type", http.StatusInternalServerError)
	}
}<|MERGE_RESOLUTION|>--- conflicted
+++ resolved
@@ -180,21 +180,6 @@
 		apiKey := c.Request.Header.Get("Authorization")
 		apiKey = strings.TrimPrefix(apiKey, "Bearer ")
 		fullRequestURL += "?key=" + apiKey
-<<<<<<< HEAD
-	// case APITypeZhipu:
-	// 	method := "invoke"
-	// 	if textRequest.Stream {
-	// 		method = "sse-invoke"
-	// 	}
-	// 	fullRequestURL = fmt.Sprintf("https://open.bigmodel.cn/api/paas/v3/model-api/%s/%s", textRequest.Model, method)
-	// case APITypeAli:
-	// 	fullRequestURL = "https://dashscope.aliyuncs.com/api/v1/services/aigc/text-generation/generation"
-	// 	if relayMode == RelayModeEmbeddings {
-	// 		fullRequestURL = "https://dashscope.aliyuncs.com/api/v1/services/embeddings/text-embedding/text-embedding"
-	// 	}
-	// case APITypeTencent:
-	// 	fullRequestURL = "https://hunyuan.cloud.tencent.com/hyllm/v1/chat/completions"
-=======
 	case APITypeGemini:
 		requestBaseURL := "https://generativelanguage.googleapis.com"
 		if baseURL != "" {
@@ -212,22 +197,21 @@
 		apiKey := c.Request.Header.Get("Authorization")
 		apiKey = strings.TrimPrefix(apiKey, "Bearer ")
 		fullRequestURL += "?key=" + apiKey
-	case APITypeZhipu:
-		method := "invoke"
-		if textRequest.Stream {
-			method = "sse-invoke"
-		}
-		fullRequestURL = fmt.Sprintf("https://open.bigmodel.cn/api/paas/v3/model-api/%s/%s", textRequest.Model, method)
-	case APITypeAli:
-		fullRequestURL = "https://dashscope.aliyuncs.com/api/v1/services/aigc/text-generation/generation"
-		if relayMode == RelayModeEmbeddings {
-			fullRequestURL = "https://dashscope.aliyuncs.com/api/v1/services/embeddings/text-embedding/text-embedding"
-		}
-	case APITypeTencent:
-		fullRequestURL = "https://hunyuan.cloud.tencent.com/hyllm/v1/chat/completions"
->>>>>>> 97030e27
-	case APITypeAIProxyLibrary:
-		fullRequestURL = fmt.Sprintf("%s/api/library/ask", baseURL)
+		// case APITypeZhipu:
+		// 	method := "invoke"
+		// 	if textRequest.Stream {
+		// 		method = "sse-invoke"
+		// 	}
+		// 	fullRequestURL = fmt.Sprintf("https://open.bigmodel.cn/api/paas/v3/model-api/%s/%s", textRequest.Model, method)
+		// case APITypeAli:
+		// 	fullRequestURL = "https://dashscope.aliyuncs.com/api/v1/services/aigc/text-generation/generation"
+		// 	if relayMode == RelayModeEmbeddings {
+		// 		fullRequestURL = "https://dashscope.aliyuncs.com/api/v1/services/embeddings/text-embedding/text-embedding"
+		// 	}
+		// case APITypeTencent:
+		// 	fullRequestURL = "https://hunyuan.cloud.tencent.com/hyllm/v1/chat/completions"
+		// case APITypeAIProxyLibrary:
+		// 	fullRequestURL = fmt.Sprintf("%s/api/library/ask", baseURL)
 	}
 	var promptTokens int
 	var completionTokens int
@@ -302,7 +286,6 @@
 			return errorWrapper(err, "marshal_text_request_failed", http.StatusInternalServerError)
 		}
 		requestBody = bytes.NewBuffer(jsonStr)
-<<<<<<< HEAD
 	// case APITypeBaidu:
 	// 	var jsonData []byte
 	// 	var err error
@@ -318,13 +301,20 @@
 	// 		return errorWrapper(err, "marshal_text_request_failed", http.StatusInternalServerError)
 	// 	}
 	// 	requestBody = bytes.NewBuffer(jsonData)
-	// case APITypePaLM:
-	// 	palmRequest := requestOpenAI2PaLM(textRequest)
-	// 	jsonStr, err := json.Marshal(palmRequest)
-	// 	if err != nil {
-	// 		return errorWrapper(err, "marshal_text_request_failed", http.StatusInternalServerError)
-	// 	}
-	// 	requestBody = bytes.NewBuffer(jsonStr)
+	case APITypePaLM:
+		palmRequest := requestOpenAI2PaLM(textRequest)
+		jsonStr, err := json.Marshal(palmRequest)
+		if err != nil {
+			return errorWrapper(err, "marshal_text_request_failed", http.StatusInternalServerError)
+		}
+		requestBody = bytes.NewBuffer(jsonStr)
+	case APITypeGemini:
+		geminiChatRequest := requestOpenAI2Gemini(textRequest)
+		jsonStr, err := json.Marshal(geminiChatRequest)
+		if err != nil {
+			return errorWrapper(err, "marshal_text_request_failed", http.StatusInternalServerError)
+		}
+		requestBody = bytes.NewBuffer(jsonStr)
 	// case APITypeZhipu:
 	// 	zhipuRequest := requestOpenAI2Zhipu(textRequest)
 	// 	jsonStr, err := json.Marshal(zhipuRequest)
@@ -364,76 +354,6 @@
 	// 	sign := getTencentSign(*tencentRequest, secretKey)
 	// 	c.Request.Header.Set("Authorization", sign)
 	// 	requestBody = bytes.NewBuffer(jsonStr)
-=======
-	case APITypeBaidu:
-		var jsonData []byte
-		var err error
-		switch relayMode {
-		case RelayModeEmbeddings:
-			baiduEmbeddingRequest := embeddingRequestOpenAI2Baidu(textRequest)
-			jsonData, err = json.Marshal(baiduEmbeddingRequest)
-		default:
-			baiduRequest := requestOpenAI2Baidu(textRequest)
-			jsonData, err = json.Marshal(baiduRequest)
-		}
-		if err != nil {
-			return errorWrapper(err, "marshal_text_request_failed", http.StatusInternalServerError)
-		}
-		requestBody = bytes.NewBuffer(jsonData)
-	case APITypePaLM:
-		palmRequest := requestOpenAI2PaLM(textRequest)
-		jsonStr, err := json.Marshal(palmRequest)
-		if err != nil {
-			return errorWrapper(err, "marshal_text_request_failed", http.StatusInternalServerError)
-		}
-		requestBody = bytes.NewBuffer(jsonStr)
-	case APITypeGemini:
-		geminiChatRequest := requestOpenAI2Gemini(textRequest)
-		jsonStr, err := json.Marshal(geminiChatRequest)
-		if err != nil {
-			return errorWrapper(err, "marshal_text_request_failed", http.StatusInternalServerError)
-		}
-		requestBody = bytes.NewBuffer(jsonStr)
-	case APITypeZhipu:
-		zhipuRequest := requestOpenAI2Zhipu(textRequest)
-		jsonStr, err := json.Marshal(zhipuRequest)
-		if err != nil {
-			return errorWrapper(err, "marshal_text_request_failed", http.StatusInternalServerError)
-		}
-		requestBody = bytes.NewBuffer(jsonStr)
-	case APITypeAli:
-		var jsonStr []byte
-		var err error
-		switch relayMode {
-		case RelayModeEmbeddings:
-			aliEmbeddingRequest := embeddingRequestOpenAI2Ali(textRequest)
-			jsonStr, err = json.Marshal(aliEmbeddingRequest)
-		default:
-			aliRequest := requestOpenAI2Ali(textRequest)
-			jsonStr, err = json.Marshal(aliRequest)
-		}
-		if err != nil {
-			return errorWrapper(err, "marshal_text_request_failed", http.StatusInternalServerError)
-		}
-		requestBody = bytes.NewBuffer(jsonStr)
-	case APITypeTencent:
-		apiKey := c.Request.Header.Get("Authorization")
-		apiKey = strings.TrimPrefix(apiKey, "Bearer ")
-		appId, secretId, secretKey, err := parseTencentConfig(apiKey)
-		if err != nil {
-			return errorWrapper(err, "invalid_tencent_config", http.StatusInternalServerError)
-		}
-		tencentRequest := requestOpenAI2Tencent(textRequest)
-		tencentRequest.AppId = appId
-		tencentRequest.SecretId = secretId
-		jsonStr, err := json.Marshal(tencentRequest)
-		if err != nil {
-			return errorWrapper(err, "marshal_text_request_failed", http.StatusInternalServerError)
-		}
-		sign := getTencentSign(*tencentRequest, secretKey)
-		c.Request.Header.Set("Authorization", sign)
-		requestBody = bytes.NewBuffer(jsonStr)
->>>>>>> 97030e27
 	case APITypeAIProxyLibrary:
 		aiProxyLibraryRequest := requestOpenAI2AIProxyLibrary(textRequest)
 		aiProxyLibraryRequest.LibraryId = c.GetString("library_id")
@@ -604,7 +524,6 @@
 			}
 			return nil
 		}
-<<<<<<< HEAD
 	// case APITypeBaidu:
 	// 	if isStream {
 	// 		err, usage := baiduStreamHandler(c, resp)
@@ -632,25 +551,44 @@
 	// 		}
 	// 		return nil
 	// 	}
-	// case APITypePaLM:
-	// 	if textRequest.Stream { // PaLM2 API does not support stream
-	// 		err, responseText := palmStreamHandler(c, resp)
-	// 		if err != nil {
-	// 			return err
-	// 		}
-	// 		textResponse.Usage.PromptTokens = promptTokens
-	// 		textResponse.Usage.CompletionTokens = countTokenText(responseText, textRequest.Model)
-	// 		return nil
-	// 	} else {
-	// 		err, usage := palmHandler(c, resp, promptTokens, textRequest.Model)
-	// 		if err != nil {
-	// 			return err
-	// 		}
-	// 		if usage != nil {
-	// 			textResponse.Usage = *usage
-	// 		}
-	// 		return nil
-	// 	}
+	case APITypePaLM:
+		if textRequest.Stream { // PaLM2 API does not support stream
+			err, responseText := palmStreamHandler(c, resp)
+			if err != nil {
+				return err
+			}
+			textResponse.Usage.PromptTokens = promptTokens
+			textResponse.Usage.CompletionTokens = countTokenText(responseText, textRequest.Model)
+			return nil
+		} else {
+			err, usage := palmHandler(c, resp, promptTokens, textRequest.Model)
+			if err != nil {
+				return err
+			}
+			if usage != nil {
+				textResponse.Usage = *usage
+			}
+			return nil
+		}
+	case APITypeGemini:
+		if textRequest.Stream {
+			err, responseText := geminiChatStreamHandler(c, resp)
+			if err != nil {
+				return err
+			}
+			textResponse.Usage.PromptTokens = promptTokens
+			textResponse.Usage.CompletionTokens = countTokenText(responseText, textRequest.Model)
+			return nil
+		} else {
+			err, usage := geminiChatHandler(c, resp, promptTokens, textRequest.Model)
+			if err != nil {
+				return err
+			}
+			if usage != nil {
+				textResponse.Usage = *usage
+			}
+			return nil
+		}
 	// case APITypeZhipu:
 	// 	if isStream {
 	// 		err, usage := zhipuStreamHandler(c, resp)
@@ -723,145 +661,6 @@
 	// 		textResponse.Usage = *usage
 	// 	}
 	// 	return nil
-=======
-	case APITypeBaidu:
-		if isStream {
-			err, usage := baiduStreamHandler(c, resp)
-			if err != nil {
-				return err
-			}
-			if usage != nil {
-				textResponse.Usage = *usage
-			}
-			return nil
-		} else {
-			var err *OpenAIErrorWithStatusCode
-			var usage *Usage
-			switch relayMode {
-			case RelayModeEmbeddings:
-				err, usage = baiduEmbeddingHandler(c, resp)
-			default:
-				err, usage = baiduHandler(c, resp)
-			}
-			if err != nil {
-				return err
-			}
-			if usage != nil {
-				textResponse.Usage = *usage
-			}
-			return nil
-		}
-	case APITypePaLM:
-		if textRequest.Stream { // PaLM2 API does not support stream
-			err, responseText := palmStreamHandler(c, resp)
-			if err != nil {
-				return err
-			}
-			textResponse.Usage.PromptTokens = promptTokens
-			textResponse.Usage.CompletionTokens = countTokenText(responseText, textRequest.Model)
-			return nil
-		} else {
-			err, usage := palmHandler(c, resp, promptTokens, textRequest.Model)
-			if err != nil {
-				return err
-			}
-			if usage != nil {
-				textResponse.Usage = *usage
-			}
-			return nil
-		}
-	case APITypeGemini:
-		if textRequest.Stream {
-			err, responseText := geminiChatStreamHandler(c, resp)
-			if err != nil {
-				return err
-			}
-			textResponse.Usage.PromptTokens = promptTokens
-			textResponse.Usage.CompletionTokens = countTokenText(responseText, textRequest.Model)
-			return nil
-		} else {
-			err, usage := geminiChatHandler(c, resp, promptTokens, textRequest.Model)
-			if err != nil {
-				return err
-			}
-			if usage != nil {
-				textResponse.Usage = *usage
-			}
-			return nil
-		}
-	case APITypeZhipu:
-		if isStream {
-			err, usage := zhipuStreamHandler(c, resp)
-			if err != nil {
-				return err
-			}
-			if usage != nil {
-				textResponse.Usage = *usage
-			}
-			// zhipu's API does not return prompt tokens & completion tokens
-			textResponse.Usage.PromptTokens = textResponse.Usage.TotalTokens
-			return nil
-		} else {
-			err, usage := zhipuHandler(c, resp)
-			if err != nil {
-				return err
-			}
-			if usage != nil {
-				textResponse.Usage = *usage
-			}
-			// zhipu's API does not return prompt tokens & completion tokens
-			textResponse.Usage.PromptTokens = textResponse.Usage.TotalTokens
-			return nil
-		}
-	case APITypeAli:
-		if isStream {
-			err, usage := aliStreamHandler(c, resp)
-			if err != nil {
-				return err
-			}
-			if usage != nil {
-				textResponse.Usage = *usage
-			}
-			return nil
-		} else {
-			var err *OpenAIErrorWithStatusCode
-			var usage *Usage
-			switch relayMode {
-			case RelayModeEmbeddings:
-				err, usage = aliEmbeddingHandler(c, resp)
-			default:
-				err, usage = aliHandler(c, resp)
-			}
-			if err != nil {
-				return err
-			}
-			if usage != nil {
-				textResponse.Usage = *usage
-			}
-			return nil
-		}
-	case APITypeXunfei:
-		auth := c.Request.Header.Get("Authorization")
-		auth = strings.TrimPrefix(auth, "Bearer ")
-		splits := strings.Split(auth, "|")
-		if len(splits) != 3 {
-			return errorWrapper(errors.New("invalid auth"), "invalid_auth", http.StatusBadRequest)
-		}
-		var err *OpenAIErrorWithStatusCode
-		var usage *Usage
-		if isStream {
-			err, usage = xunfeiStreamHandler(c, textRequest, splits[0], splits[1], splits[2])
-		} else {
-			err, usage = xunfeiHandler(c, textRequest, splits[0], splits[1], splits[2])
-		}
-		if err != nil {
-			return err
-		}
-		if usage != nil {
-			textResponse.Usage = *usage
-		}
-		return nil
->>>>>>> 97030e27
 	case APITypeAIProxyLibrary:
 		if isStream {
 			err, usage := aiProxyLibraryStreamHandler(c, resp)
