--- conflicted
+++ resolved
@@ -73,7 +73,7 @@
 			return errorWrapper(errors.New("field prompt is required"), "required_field_missing", http.StatusBadRequest)
 		}
 	case RelayModeChatCompletions:
-		if textRequest.Messages == nil || textRequest.MessagesLen() == 0 {
+		if len(textRequest.Messages) == 0 {
 			return errorWrapper(errors.New("field messages is required"), "required_field_missing", http.StatusBadRequest)
 		}
 	case RelayModeEmbeddings:
@@ -177,19 +177,19 @@
 		apiKey := c.Request.Header.Get("Authorization")
 		apiKey = strings.TrimPrefix(apiKey, "Bearer ")
 		fullRequestURL += "?key=" + apiKey
-	case APITypeZhipu:
-		method := "invoke"
-		if textRequest.Stream {
-			method = "sse-invoke"
-		}
-		fullRequestURL = fmt.Sprintf("https://open.bigmodel.cn/api/paas/v3/model-api/%s/%s", textRequest.Model, method)
-	case APITypeAli:
-		fullRequestURL = "https://dashscope.aliyuncs.com/api/v1/services/aigc/text-generation/generation"
-		if relayMode == RelayModeEmbeddings {
-			fullRequestURL = "https://dashscope.aliyuncs.com/api/v1/services/embeddings/text-embedding/text-embedding"
-		}
-	case APITypeTencent:
-		fullRequestURL = "https://hunyuan.cloud.tencent.com/hyllm/v1/chat/completions"
+	// case APITypeZhipu:
+	// 	method := "invoke"
+	// 	if textRequest.Stream {
+	// 		method = "sse-invoke"
+	// 	}
+	// 	fullRequestURL = fmt.Sprintf("https://open.bigmodel.cn/api/paas/v3/model-api/%s/%s", textRequest.Model, method)
+	// case APITypeAli:
+	// 	fullRequestURL = "https://dashscope.aliyuncs.com/api/v1/services/aigc/text-generation/generation"
+	// 	if relayMode == RelayModeEmbeddings {
+	// 		fullRequestURL = "https://dashscope.aliyuncs.com/api/v1/services/embeddings/text-embedding/text-embedding"
+	// 	}
+	// case APITypeTencent:
+	// 	fullRequestURL = "https://hunyuan.cloud.tencent.com/hyllm/v1/chat/completions"
 	case APITypeAIProxyLibrary:
 		fullRequestURL = fmt.Sprintf("%s/api/library/ask", baseURL)
 	}
@@ -197,20 +197,21 @@
 	var completionTokens int
 	switch relayMode {
 	case RelayModeChatCompletions:
+		promptTokens = countTokenMessages(textRequest.Messages, textRequest.Model)
 		// first try to parse as text messages
-		if messages, err := textRequest.TextMessages(); err != nil {
-			// then try to parse as vision messages
-			if messages, err := textRequest.VisionMessages(); err != nil {
-				return errorWrapper(err, "parse_text_messages_failed", http.StatusBadRequest)
-			} else {
-				// vision message
-				if promptTokens, err = countVisonTokenMessages(messages, textRequest.Model); err != nil {
-					return errorWrapper(err, "count_token_messages_failed", http.StatusInternalServerError)
-				}
-			}
-		} else {
-			promptTokens = countTokenMessages(messages, textRequest.Model)
-		}
+		// if messages, err := textRequest.TextMessages(); err != nil {
+		// 	// then try to parse as vision messages
+		// 	if messages, err := textRequest.VisionMessages(); err != nil {
+		// 		return errorWrapper(err, "parse_text_messages_failed", http.StatusBadRequest)
+		// 	} else {
+		// 		// vision message
+		// 		if promptTokens, err = countVisonTokenMessages(messages, textRequest.Model); err != nil {
+		// 			return errorWrapper(err, "count_token_messages_failed", http.StatusInternalServerError)
+		// 		}
+		// 	}
+		// } else {
+		// 	promptTokens = countTokenMessages(messages, textRequest.Model)
+		// }
 	case RelayModeCompletions:
 		promptTokens = countTokenInput(textRequest.Prompt, textRequest.Model)
 	case RelayModeModerations:
@@ -365,7 +366,6 @@
 				anthropicVersion = "2023-06-01"
 			}
 			req.Header.Set("anthropic-version", anthropicVersion)
-<<<<<<< HEAD
 		// case APITypeZhipu:
 		// 	token := getZhipuToken(apiKey)
 		// 	req.Header.Set("Authorization", token)
@@ -374,25 +374,13 @@
 		// 	if textRequest.Stream {
 		// 		req.Header.Set("X-DashScope-SSE", "enable")
 		// 	}
+		// 	if c.GetString("plugin") != "" {
+		// 		req.Header.Set("X-DashScope-Plugin", c.GetString("plugin"))
+		// 	}
 		// case APITypeTencent:
 		// 	req.Header.Set("Authorization", apiKey)
-=======
-		case APITypeZhipu:
-			token := getZhipuToken(apiKey)
-			req.Header.Set("Authorization", token)
-		case APITypeAli:
-			req.Header.Set("Authorization", "Bearer "+apiKey)
-			if textRequest.Stream {
-				req.Header.Set("X-DashScope-SSE", "enable")
-			}
-			if c.GetString("plugin") != "" {
-				req.Header.Set("X-DashScope-Plugin", c.GetString("plugin"))
-			}
-		case APITypeTencent:
-			req.Header.Set("Authorization", apiKey)
 		case APITypePaLM:
 			// do not set Authorization header
->>>>>>> 366b8212
 		default:
 			req.Header.Set("Authorization", "Bearer "+apiKey)
 		}
