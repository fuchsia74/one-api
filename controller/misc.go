--- conflicted
+++ resolved
@@ -5,19 +5,11 @@
 	"fmt"
 	"net/http"
 	"strings"
-<<<<<<< HEAD
-=======
-
+
+	"github.com/gin-gonic/gin"
 	"github.com/songquanpeng/one-api/common"
 	"github.com/songquanpeng/one-api/common/config"
 	"github.com/songquanpeng/one-api/common/i18n"
-	"github.com/songquanpeng/one-api/common/message"
-	"github.com/songquanpeng/one-api/model"
->>>>>>> 33edcf60
-
-	"github.com/gin-gonic/gin"
-	"github.com/songquanpeng/one-api/common"
-	"github.com/songquanpeng/one-api/common/config"
 	"github.com/songquanpeng/one-api/common/message"
 	"github.com/songquanpeng/one-api/model"
 )
@@ -94,11 +86,7 @@
 	if err := common.Validate.Var(email, "required,email"); err != nil {
 		c.JSON(http.StatusOK, gin.H{
 			"success": false,
-<<<<<<< HEAD
-			"message": "Invalid parameter",
-=======
 			"message": i18n.Translate(c, "invalid_parameter"),
->>>>>>> 33edcf60
 		})
 		return
 	}
@@ -127,24 +115,17 @@
 	}
 	code := common.GenerateVerificationCode(6)
 	common.RegisterVerificationCodeWithKey(email, code, common.EmailVerificationPurpose)
-<<<<<<< HEAD
-	subject := fmt.Sprintf("%s Email verification email", config.SystemName)
-	content := fmt.Sprintf("<p>Hello, you are verifying %s email.</p>"+
-		"<p>Your verification code is: <strong>%s</strong></p>"+
-		"<p>The verification code is valid within %d minutes. If it is not your operation, please ignore it.</p>", config.SystemName, code, common.VerificationValidMinutes)
-=======
 	subject := fmt.Sprintf("%s 邮箱验证邮件", config.SystemName)
 	content := message.EmailTemplate(
 		subject,
 		fmt.Sprintf(`
-			<p>您好！</p>
-			<p>您正在进行 %s 邮箱验证。</p>
-			<p>您的验证码为：</p>
+			<p>Hello!</p>
+			<p>You are verifying your email for %s.</p>
+			<p>Your verification code is:</p>
 			<p style="font-size: 24px; font-weight: bold; color: #333; background-color: #f8f8f8; padding: 10px; text-align: center; border-radius: 4px;">%s</p>
-			<p style="color: #666;">验证码 %d 分钟内有效，如果不是本人操作，请忽略。</p>
+			<p style="color: #666;">The verification code is valid for %d minutes. If you did not request this, please ignore.</p>
 		`, config.SystemName, code, common.VerificationValidMinutes),
 	)
->>>>>>> 33edcf60
 	err := message.SendEmail(subject, email, content)
 	if err != nil {
 		c.JSON(http.StatusOK, gin.H{
@@ -165,11 +146,7 @@
 	if err := common.Validate.Var(email, "required,email"); err != nil {
 		c.JSON(http.StatusOK, gin.H{
 			"success": false,
-<<<<<<< HEAD
-			"message": "Invalid parameter",
-=======
 			"message": i18n.Translate(c, "invalid_parameter"),
->>>>>>> 33edcf60
 		})
 		return
 	}
@@ -183,29 +160,21 @@
 	code := common.GenerateVerificationCode(0)
 	common.RegisterVerificationCodeWithKey(email, code, common.PasswordResetPurpose)
 	link := fmt.Sprintf("%s/user/reset?email=%s&token=%s", config.ServerAddress, email, code)
-<<<<<<< HEAD
-	subject := fmt.Sprintf("%s Password reset", config.SystemName)
-	content := fmt.Sprintf("<p>Hello, you are resetting %s password.</p>"+
-		"<p>Click <a href='%s'>here</a> to reset your password.</p>"+
-		"<p>If the link cannot be clicked, please try clicking the link below or copy it to your browser to open:<br> %s </p>"+
-		"<p>The reset link is valid within %d minutes. If it is not your operation, please ignore it.</p>", config.SystemName, link, link, common.VerificationValidMinutes)
-=======
 	subject := fmt.Sprintf("%s 密码重置", config.SystemName)
 	content := message.EmailTemplate(
 		subject,
 		fmt.Sprintf(`
-			<p>您好！</p>
-			<p>您正在进行 %s 密码重置。</p>
-			<p>请点击下面的按钮进行密码重置：</p>
+			<p>Hello!</p>
+			<p>You are resetting your password for %s.</p>
+			<p>Please click the button below to reset your password:</p>
 			<p style="text-align: center; margin: 30px 0;">
-				<a href="%s" style="background-color: #007bff; color: white; padding: 12px 24px; text-decoration: none; border-radius: 4px; display: inline-block;">重置密码</a>
+				<a href="%s" style="background-color: #007bff; color: white; padding: 12px 24px; text-decoration: none; border-radius: 4px; display: inline-block;">Reset Password</a>
 			</p>
-			<p style="color: #666;">如果按钮无法点击，请复制以下链接到浏览器中打开：</p>
+			<p style="color: #666;">If the button doesn't work, please copy the following link and paste it into your browser:</p>
 			<p style="background-color: #f8f8f8; padding: 10px; border-radius: 4px; word-break: break-all;">%s</p>
-			<p style="color: #666;">重置链接 %d 分钟内有效，如果不是本人操作，请忽略。</p>
+			<p style="color: #666;">The reset link is valid for %d minutes. If you didn't request this, please ignore.</p>
 		`, config.SystemName, link, link, common.VerificationValidMinutes),
 	)
->>>>>>> 33edcf60
 	err := message.SendEmail(subject, email, content)
 	if err != nil {
 		c.JSON(http.StatusOK, gin.H{
@@ -232,11 +201,7 @@
 	if req.Email == "" || req.Token == "" {
 		c.JSON(http.StatusOK, gin.H{
 			"success": false,
-<<<<<<< HEAD
-			"message": "Invalid parameter",
-=======
 			"message": i18n.Translate(c, "invalid_parameter"),
->>>>>>> 33edcf60
 		})
 		return
 	}
