package controller

import (
<<<<<<< HEAD
	"fmt"
=======
	"github.com/gin-gonic/gin"
	"github.com/songquanpeng/one-api/common"
	"github.com/songquanpeng/one-api/common/config"
	"github.com/songquanpeng/one-api/common/helper"
	"github.com/songquanpeng/one-api/model"
>>>>>>> 2cd1a782
	"net/http"
	"strconv"

	"github.com/gin-gonic/gin"
)

func GetAllTokens(c *gin.Context) {
	userId := c.GetInt("id")
	p, _ := strconv.Atoi(c.Query("p"))
	if p < 0 {
		p = 0
	}
	tokens, err := model.GetAllUserTokens(userId, p*config.ItemsPerPage, config.ItemsPerPage)
	if err != nil {
		c.JSON(http.StatusOK, gin.H{
			"success": false,
			"message": err.Error(),
		})
		return
	}
	c.JSON(http.StatusOK, gin.H{
		"success": true,
		"message": "",
		"data":    tokens,
	})
	return
}

func SearchTokens(c *gin.Context) {
	userId := c.GetInt("id")
	keyword := c.Query("keyword")
	tokens, err := model.SearchUserTokens(userId, keyword)
	if err != nil {
		c.JSON(http.StatusOK, gin.H{
			"success": false,
			"message": err.Error(),
		})
		return
	}
	c.JSON(http.StatusOK, gin.H{
		"success": true,
		"message": "",
		"data":    tokens,
	})
	return
}

func GetToken(c *gin.Context) {
	id, err := strconv.Atoi(c.Param("id"))
	userId := c.GetInt("id")
	if err != nil {
		c.JSON(http.StatusOK, gin.H{
			"success": false,
			"message": err.Error(),
		})
		return
	}
	token, err := model.GetTokenByIds(id, userId)
	if err != nil {
		c.JSON(http.StatusOK, gin.H{
			"success": false,
			"message": err.Error(),
		})
		return
	}
	c.JSON(http.StatusOK, gin.H{
		"success": true,
		"message": "",
		"data":    token,
	})
	return
}

func GetTokenStatus(c *gin.Context) {
	tokenId := c.GetInt("token_id")
	userId := c.GetInt("id")
	token, err := model.GetTokenByIds(tokenId, userId)
	if err != nil {
		c.JSON(http.StatusOK, gin.H{
			"success": false,
			"message": err.Error(),
		})
		return
	}
	expiredAt := token.ExpiredTime
	if expiredAt == -1 {
		expiredAt = 0
	}
	c.JSON(http.StatusOK, gin.H{
		"object":          "credit_summary",
		"total_granted":   token.RemainQuota,
		"total_used":      0, // not supported currently
		"total_available": token.RemainQuota,
		"expires_at":      expiredAt * 1000,
	})
}

func AddToken(c *gin.Context) {
	token := model.Token{}
	err := c.ShouldBindJSON(&token)
	if err != nil {
		c.JSON(http.StatusOK, gin.H{
			"success": false,
			"message": err.Error(),
		})
		return
	}
	if len(token.Name) > 30 {
		c.JSON(http.StatusOK, gin.H{
			"success": false,
			"message": "令牌名称过长",
		})
		return
	}
	cleanToken := model.Token{
		UserId:         c.GetInt("id"),
		Name:           token.Name,
		Key:            helper.GenerateKey(),
		CreatedTime:    helper.GetTimestamp(),
		AccessedTime:   helper.GetTimestamp(),
		ExpiredTime:    token.ExpiredTime,
		RemainQuota:    token.RemainQuota,
		UnlimitedQuota: token.UnlimitedQuota,
	}
	err = cleanToken.Insert()
	if err != nil {
		c.JSON(http.StatusOK, gin.H{
			"success": false,
			"message": err.Error(),
		})
		return
	}
	c.JSON(http.StatusOK, gin.H{
		"success": true,
		"message": "",
	})
	return
}

func DeleteToken(c *gin.Context) {
	id, _ := strconv.Atoi(c.Param("id"))
	userId := c.GetInt("id")
	err := model.DeleteTokenById(id, userId)
	if err != nil {
		c.JSON(http.StatusOK, gin.H{
			"success": false,
			"message": err.Error(),
		})
		return
	}
	c.JSON(http.StatusOK, gin.H{
		"success": true,
		"message": "",
	})
	return
}

type updateTokenDto struct {
	Id             int     `json:"id"`
	Status         int     `json:"status" gorm:"default:1"`
	Name           *string `json:"name" gorm:"index" `
	ExpiredTime    *int64  `json:"expired_time" gorm:"bigint;default:-1"` // -1 means never expired
	RemainQuota    *int    `json:"remain_quota" gorm:"default:0"`
	UnlimitedQuota *bool   `json:"unlimited_quota" gorm:"default:false"`
	// AddUsedQuota add or subtract used quota
	AddUsedQuota int    `json:"add_used_quota" gorm:"-"`
	AddReason    string `json:"add_reason" gorm:"-"`
}

func UpdateToken(c *gin.Context) {
	userId := c.GetInt("id")
	statusOnly := c.Query("status_only")
	tokenPatch := new(updateTokenDto)
	if err := c.ShouldBindJSON(tokenPatch); err != nil {
		c.JSON(http.StatusOK, gin.H{
			"success": false,
			"message": "parse request join: " + err.Error(),
		})
		return
	}

	if tokenPatch.Name != nil &&
		(len(*tokenPatch.Name) > 30 || len(*tokenPatch.Name) == 0) {
		c.JSON(http.StatusOK, gin.H{
			"success": false,
			"message": "令牌名称错误，长度应在 1-30 之间",
		})
		return
	}

	cleanToken, err := model.GetTokenByIds(tokenPatch.Id, userId)
	if err != nil {
		c.JSON(http.StatusOK, gin.H{
			"success": false,
			"message": fmt.Sprintf("get token by id %d: %s", tokenPatch.Id, err.Error()),
		})
		return
	}
<<<<<<< HEAD

	if tokenPatch.Status == common.TokenStatusEnabled {
		if cleanToken.Status == common.TokenStatusExpired &&
			cleanToken.ExpiredTime <= common.GetTimestamp() &&
			cleanToken.ExpiredTime != -1 {
=======
	if token.Status == common.TokenStatusEnabled {
		if cleanToken.Status == common.TokenStatusExpired && cleanToken.ExpiredTime <= helper.GetTimestamp() && cleanToken.ExpiredTime != -1 {
>>>>>>> 2cd1a782
			c.JSON(http.StatusOK, gin.H{
				"success": false,
				"message": "令牌已过期，无法启用，请先修改令牌过期时间，或者设置为永不过期",
			})
			return
		}
		if cleanToken.Status == common.TokenStatusExhausted &&
			cleanToken.RemainQuota <= 0 &&
			!cleanToken.UnlimitedQuota {
			c.JSON(http.StatusOK, gin.H{
				"success": false,
				"message": "令牌可用额度已用尽，无法启用，请先修改令牌剩余额度，或者设置为无限额度",
			})
			return
		}
	}
	if statusOnly != "" {
		cleanToken.Status = tokenPatch.Status
	} else {
		// If you add more fields, please also update tokenPatch.Update()
		if tokenPatch.Name != nil {
			cleanToken.Name = *tokenPatch.Name
		}
		if tokenPatch.ExpiredTime != nil {
			cleanToken.ExpiredTime = *tokenPatch.ExpiredTime
		}
		if tokenPatch.RemainQuota != nil {
			cleanToken.RemainQuota = *tokenPatch.RemainQuota
		}
		if tokenPatch.UnlimitedQuota != nil {
			cleanToken.UnlimitedQuota = *tokenPatch.UnlimitedQuota
		}
	}

	cleanToken.RemainQuota -= tokenPatch.AddUsedQuota
	cleanToken.UsedQuota += tokenPatch.AddUsedQuota

	if tokenPatch.AddUsedQuota != 0 {
		model.RecordLog(userId, model.LogTypeConsume, fmt.Sprintf("外部(%s)消耗 %s", tokenPatch.AddReason, common.LogQuota(tokenPatch.AddUsedQuota)))
	}

	if err = cleanToken.Update(); err != nil {
		c.JSON(http.StatusOK, gin.H{
			"success": false,
			"message": "update token: " + err.Error(),
		})
		return
	}

	c.JSON(http.StatusOK, gin.H{
		"success": true,
		"message": "",
		"data":    cleanToken,
	})
	return
}<|MERGE_RESOLUTION|>--- conflicted
+++ resolved
@@ -1,19 +1,15 @@
 package controller
 
 import (
-<<<<<<< HEAD
 	"fmt"
-=======
+	"net/http"
+	"strconv"
+
 	"github.com/gin-gonic/gin"
 	"github.com/songquanpeng/one-api/common"
 	"github.com/songquanpeng/one-api/common/config"
 	"github.com/songquanpeng/one-api/common/helper"
 	"github.com/songquanpeng/one-api/model"
->>>>>>> 2cd1a782
-	"net/http"
-	"strconv"
-
-	"github.com/gin-gonic/gin"
 )
 
 func GetAllTokens(c *gin.Context) {
@@ -200,7 +196,7 @@
 		return
 	}
 
-	cleanToken, err := model.GetTokenByIds(tokenPatch.Id, userId)
+	tokenInDB, err := model.GetTokenByIds(tokenPatch.Id, userId)
 	if err != nil {
 		c.JSON(http.StatusOK, gin.H{
 			"success": false,
@@ -208,25 +204,18 @@
 		})
 		return
 	}
-<<<<<<< HEAD
 
 	if tokenPatch.Status == common.TokenStatusEnabled {
-		if cleanToken.Status == common.TokenStatusExpired &&
-			cleanToken.ExpiredTime <= common.GetTimestamp() &&
-			cleanToken.ExpiredTime != -1 {
-=======
-	if token.Status == common.TokenStatusEnabled {
-		if cleanToken.Status == common.TokenStatusExpired && cleanToken.ExpiredTime <= helper.GetTimestamp() && cleanToken.ExpiredTime != -1 {
->>>>>>> 2cd1a782
+		if tokenInDB.Status == common.TokenStatusExpired && tokenInDB.ExpiredTime <= helper.GetTimestamp() && tokenInDB.ExpiredTime != -1 {
 			c.JSON(http.StatusOK, gin.H{
 				"success": false,
 				"message": "令牌已过期，无法启用，请先修改令牌过期时间，或者设置为永不过期",
 			})
 			return
 		}
-		if cleanToken.Status == common.TokenStatusExhausted &&
-			cleanToken.RemainQuota <= 0 &&
-			!cleanToken.UnlimitedQuota {
+		if tokenInDB.Status == common.TokenStatusExhausted &&
+			tokenInDB.RemainQuota <= 0 &&
+			!tokenInDB.UnlimitedQuota {
 			c.JSON(http.StatusOK, gin.H{
 				"success": false,
 				"message": "令牌可用额度已用尽，无法启用，请先修改令牌剩余额度，或者设置为无限额度",
@@ -235,31 +224,31 @@
 		}
 	}
 	if statusOnly != "" {
-		cleanToken.Status = tokenPatch.Status
+		tokenInDB.Status = tokenPatch.Status
 	} else {
 		// If you add more fields, please also update tokenPatch.Update()
 		if tokenPatch.Name != nil {
-			cleanToken.Name = *tokenPatch.Name
+			tokenInDB.Name = *tokenPatch.Name
 		}
 		if tokenPatch.ExpiredTime != nil {
-			cleanToken.ExpiredTime = *tokenPatch.ExpiredTime
+			tokenInDB.ExpiredTime = *tokenPatch.ExpiredTime
 		}
 		if tokenPatch.RemainQuota != nil {
-			cleanToken.RemainQuota = *tokenPatch.RemainQuota
+			tokenInDB.RemainQuota = *tokenPatch.RemainQuota
 		}
 		if tokenPatch.UnlimitedQuota != nil {
-			cleanToken.UnlimitedQuota = *tokenPatch.UnlimitedQuota
-		}
-	}
-
-	cleanToken.RemainQuota -= tokenPatch.AddUsedQuota
-	cleanToken.UsedQuota += tokenPatch.AddUsedQuota
+			tokenInDB.UnlimitedQuota = *tokenPatch.UnlimitedQuota
+		}
+	}
+
+	tokenInDB.RemainQuota -= tokenPatch.AddUsedQuota
+	tokenInDB.UsedQuota += tokenPatch.AddUsedQuota
 
 	if tokenPatch.AddUsedQuota != 0 {
 		model.RecordLog(userId, model.LogTypeConsume, fmt.Sprintf("外部(%s)消耗 %s", tokenPatch.AddReason, common.LogQuota(tokenPatch.AddUsedQuota)))
 	}
 
-	if err = cleanToken.Update(); err != nil {
+	if err = tokenInDB.Update(); err != nil {
 		c.JSON(http.StatusOK, gin.H{
 			"success": false,
 			"message": "update token: " + err.Error(),
@@ -270,7 +259,7 @@
 	c.JSON(http.StatusOK, gin.H{
 		"success": true,
 		"message": "",
-		"data":    cleanToken,
+		"data":    tokenInDB,
 	})
 	return
 }