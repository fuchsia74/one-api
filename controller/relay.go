package controller

import (
	"bytes"
	"context"
	"fmt"
	"io"
	"net/http"

	"github.com/gin-gonic/gin"
	"github.com/pkg/errors"
	"github.com/songquanpeng/one-api/common"
	"github.com/songquanpeng/one-api/common/config"
	"github.com/songquanpeng/one-api/common/ctxkey"
	"github.com/songquanpeng/one-api/common/helper"
	"github.com/songquanpeng/one-api/common/logger"
	"github.com/songquanpeng/one-api/middleware"
	dbmodel "github.com/songquanpeng/one-api/model"
	"github.com/songquanpeng/one-api/monitor"
	"github.com/songquanpeng/one-api/relay/controller"
	"github.com/songquanpeng/one-api/relay/model"
	"github.com/songquanpeng/one-api/relay/relaymode"
)

// https://platform.openai.com/docs/api-reference/chat

func relayHelper(c *gin.Context, relayMode int) *model.ErrorWithStatusCode {
	var err *model.ErrorWithStatusCode
	switch relayMode {
	case relaymode.ImagesGenerations,
		relaymode.ImagesEdits:
		err = controller.RelayImageHelper(c, relayMode)
	case relaymode.AudioSpeech:
		fallthrough
	case relaymode.AudioTranslation:
		fallthrough
	case relaymode.AudioTranscription:
		err = controller.RelayAudioHelper(c, relayMode)
	case relaymode.Proxy:
		err = controller.RelayProxyHelper(c, relayMode)
	default:
		err = controller.RelayTextHelper(c)
	}
	return err
}

func Relay(c *gin.Context) {
	ctx := c.Request.Context()
	relayMode := relaymode.GetByPath(c.Request.URL.Path)
	channelId := c.GetInt(ctxkey.ChannelId)
	userId := c.GetInt(ctxkey.Id)
	bizErr := relayHelper(c, relayMode)
	if bizErr == nil {
		monitor.Emit(channelId, true)
		return
	}
	lastFailedChannelId := channelId
	channelName := c.GetString(ctxkey.ChannelName)
	group := c.GetString(ctxkey.Group)
	originalModel := c.GetString(ctxkey.OriginalModel)
	// BUG: bizErr is shared, should not run this function in goroutine to avoid race
	go processChannelRelayError(ctx, userId, channelId, channelName, bizErr)
	requestId := c.GetString(helper.RequestIdKey)
	retryTimes := config.RetryTimes
	if err := shouldRetry(c, bizErr.StatusCode); err != nil {
		logger.Errorf(ctx, "relay error happen, won't retry since of %v", err.Error())
		retryTimes = 0
	}
	for i := retryTimes; i > 0; i-- {
		channel, err := dbmodel.CacheGetRandomSatisfiedChannel(group, originalModel, i != retryTimes)
		if err != nil {
			logger.Errorf(ctx, "CacheGetRandomSatisfiedChannel failed: %+v", err)
			break
		}
		logger.Infof(ctx, "using channel #%d to retry (remain times %d)", channel.Id, i)
		if channel.Id == lastFailedChannelId {
			continue
		}
		middleware.SetupContextForSelectedChannel(c, channel, originalModel)
		requestBody, err := common.GetRequestBody(c)
		c.Request.Body = io.NopCloser(bytes.NewBuffer(requestBody))
		bizErr = relayHelper(c, relayMode)
		if bizErr == nil {
			return
		}
		channelId := c.GetInt(ctxkey.ChannelId)
		lastFailedChannelId = channelId
		channelName := c.GetString(ctxkey.ChannelName)
<<<<<<< HEAD
		// bizErr is shared, should not run this function in goroutine to avoid race
=======
		// BUG: bizErr is in race condition
>>>>>>> c936198a
		go processChannelRelayError(ctx, userId, channelId, channelName, bizErr)
	}

	if bizErr != nil {
		if bizErr.StatusCode == http.StatusTooManyRequests {
			bizErr.Error.Message = "当前分组上游负载已饱和，请稍后再试"
		}

		// BUG: bizErr is in race condition
		bizErr.Error.Message = helper.MessageWithRequestId(bizErr.Error.Message, requestId)
		c.JSON(bizErr.StatusCode, gin.H{
			"error": bizErr.Error,
		})
	}
}

// shouldRetry returns nil if should retry, otherwise returns error
func shouldRetry(c *gin.Context, statusCode int) error {
	if v, ok := c.Get(ctxkey.SpecificChannelId); ok {
		return errors.Errorf("specific channel = %v", v)
	}

	if statusCode == http.StatusTooManyRequests {
		return errors.Errorf("status code = %d", statusCode)
	}
	if statusCode/100 == 5 {
		return errors.Errorf("status code = %d", statusCode)
	}

	return nil
}

func processChannelRelayError(ctx context.Context, userId int, channelId int, channelName string, err *model.ErrorWithStatusCode) {
	logger.Errorf(ctx, "relay error (channel id %d, user id: %d): %s", channelId, userId, err.Message)
	// https://platform.openai.com/docs/guides/error-codes/api-errors
	if monitor.ShouldDisableChannel(&err.Error, err.StatusCode) {
		monitor.DisableChannel(channelId, channelName, err.Message)
	} else {
		monitor.Emit(channelId, false)
	}
}

func RelayNotImplemented(c *gin.Context) {
	err := model.Error{
		Message: "API not implemented",
		Type:    "one_api_error",
		Param:   "",
		Code:    "api_not_implemented",
	}
	c.JSON(http.StatusNotImplemented, gin.H{
		"error": err,
	})
}

func RelayNotFound(c *gin.Context) {
	err := model.Error{
		Message: fmt.Sprintf("Invalid URL (%s %s)", c.Request.Method, c.Request.URL.Path),
		Type:    "invalid_request_error",
		Param:   "",
		Code:    "",
	}
	c.JSON(http.StatusNotFound, gin.H{
		"error": err,
	})
}<|MERGE_RESOLUTION|>--- conflicted
+++ resolved
@@ -86,11 +86,7 @@
 		channelId := c.GetInt(ctxkey.ChannelId)
 		lastFailedChannelId = channelId
 		channelName := c.GetString(ctxkey.ChannelName)
-<<<<<<< HEAD
-		// bizErr is shared, should not run this function in goroutine to avoid race
-=======
 		// BUG: bizErr is in race condition
->>>>>>> c936198a
 		go processChannelRelayError(ctx, userId, channelId, channelName, bizErr)
 	}
 
