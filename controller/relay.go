package controller

import (
	"bytes"
	"context"
	"fmt"
	"github.com/gin-gonic/gin"
	"github.com/songquanpeng/one-api/common"
	"github.com/songquanpeng/one-api/common/config"
	"github.com/songquanpeng/one-api/common/helper"
	"github.com/songquanpeng/one-api/common/logger"
	"github.com/songquanpeng/one-api/middleware"
	dbmodel "github.com/songquanpeng/one-api/model"
	"github.com/songquanpeng/one-api/relay/constant"
	"github.com/songquanpeng/one-api/relay/controller"
	"github.com/songquanpeng/one-api/relay/model"
	"github.com/songquanpeng/one-api/relay/util"
	"io"
	"net/http"
)

// https://platform.openai.com/docs/api-reference/chat

func relay(c *gin.Context, relayMode int) *model.ErrorWithStatusCode {
	var err *model.ErrorWithStatusCode
	switch relayMode {
	case constant.RelayModeImagesGenerations:
		err = controller.RelayImageHelper(c, relayMode)
	case constant.RelayModeAudioSpeech:
		fallthrough
	case constant.RelayModeAudioTranslation:
		fallthrough
	case constant.RelayModeAudioTranscription:
		err = controller.RelayAudioHelper(c, relayMode)
	default:
		err = controller.RelayTextHelper(c)
	}
	return err
}

func Relay(c *gin.Context) {
	ctx := c.Request.Context()
	relayMode := constant.Path2RelayMode(c.Request.URL.Path)
	bizErr := relay(c, relayMode)
	if bizErr == nil {
		return
	}
	channelId := c.GetInt("channel_id")
	lastFailedChannelId := channelId
	channelName := c.GetString("channel_name")
	group := c.GetString("group")
	originalModel := c.GetString("original_model")
	go processChannelRelayError(ctx, channelId, channelName, bizErr)
	requestId := c.GetString(logger.RequestIdKey)
	retryTimes := config.RetryTimes
	if !shouldRetry(c, bizErr.StatusCode) {
		logger.Errorf(ctx, "relay error happen, status code is %d, won't retry in this case", bizErr.StatusCode)
		retryTimes = 0
	}
	for i := retryTimes; i > 0; i-- {
		channel, err := dbmodel.CacheGetRandomSatisfiedChannel(group, originalModel)
		if err != nil {
			logger.Errorf(ctx, "CacheGetRandomSatisfiedChannel failed: %w", err)
			break
		}
		logger.Infof(ctx, "using channel #%d to retry (remain times %d)", channel.Id, i)
		if channel.Id == lastFailedChannelId {
			continue
		}
		middleware.SetupContextForSelectedChannel(c, channel, originalModel)
		requestBody, err := common.GetRequestBody(c)
		c.Request.Body = io.NopCloser(bytes.NewBuffer(requestBody))
		bizErr = relay(c, relayMode)
		if bizErr == nil {
			return
		}
		channelId := c.GetInt("channel_id")
<<<<<<< HEAD
		logger.Error(c.Request.Context(), fmt.Sprintf("relay error (channel #%d): %+v", channelId, err))
		// https://platform.openai.com/docs/guides/error-codes/api-errors
		if util.ShouldDisableChannel(&err.Error, err.StatusCode) {
			channelId := c.GetInt("channel_id")
			channelName := c.GetString("channel_name")
			disableChannel(channelId, channelName, err.Message)
=======
		lastFailedChannelId = channelId
		channelName := c.GetString("channel_name")
		go processChannelRelayError(ctx, channelId, channelName, bizErr)
	}
	if bizErr != nil {
		if bizErr.StatusCode == http.StatusTooManyRequests {
			bizErr.Error.Message = "当前分组上游负载已饱和，请稍后再试"
>>>>>>> b747cdbc
		}
		bizErr.Error.Message = helper.MessageWithRequestId(bizErr.Error.Message, requestId)
		c.JSON(bizErr.StatusCode, gin.H{
			"error": bizErr.Error,
		})
	}
}

func shouldRetry(c *gin.Context, statusCode int) bool {
	if _, ok := c.Get("specific_channel_id"); ok {
		return false
	}
	if statusCode == http.StatusTooManyRequests {
		return true
	}
	if statusCode/100 == 5 {
		return true
	}
	if statusCode == http.StatusBadRequest {
		return false
	}
	if statusCode/100 == 2 {
		return false
	}
	return true
}

func processChannelRelayError(ctx context.Context, channelId int, channelName string, err *model.ErrorWithStatusCode) {
	logger.Errorf(ctx, "relay error (channel #%d): %s", channelId, err.Message)
	// https://platform.openai.com/docs/guides/error-codes/api-errors
	if util.ShouldDisableChannel(&err.Error, err.StatusCode) {
		disableChannel(channelId, channelName, err.Message)
	}
}

func RelayNotImplemented(c *gin.Context) {
	err := model.Error{
		Message: "API not implemented",
		Type:    "one_api_error",
		Param:   "",
		Code:    "api_not_implemented",
	}
	c.JSON(http.StatusNotImplemented, gin.H{
		"error": err,
	})
}

func RelayNotFound(c *gin.Context) {
	err := model.Error{
		Message: fmt.Sprintf("Invalid URL (%s %s)", c.Request.Method, c.Request.URL.Path),
		Type:    "invalid_request_error",
		Param:   "",
		Code:    "",
	}
	c.JSON(http.StatusNotFound, gin.H{
		"error": err,
	})
}<|MERGE_RESOLUTION|>--- conflicted
+++ resolved
@@ -60,7 +60,7 @@
 	for i := retryTimes; i > 0; i-- {
 		channel, err := dbmodel.CacheGetRandomSatisfiedChannel(group, originalModel)
 		if err != nil {
-			logger.Errorf(ctx, "CacheGetRandomSatisfiedChannel failed: %w", err)
+			logger.Errorf(ctx, "CacheGetRandomSatisfiedChannel failed: %+v", err)
 			break
 		}
 		logger.Infof(ctx, "using channel #%d to retry (remain times %d)", channel.Id, i)
@@ -75,14 +75,6 @@
 			return
 		}
 		channelId := c.GetInt("channel_id")
-<<<<<<< HEAD
-		logger.Error(c.Request.Context(), fmt.Sprintf("relay error (channel #%d): %+v", channelId, err))
-		// https://platform.openai.com/docs/guides/error-codes/api-errors
-		if util.ShouldDisableChannel(&err.Error, err.StatusCode) {
-			channelId := c.GetInt("channel_id")
-			channelName := c.GetString("channel_name")
-			disableChannel(channelId, channelName, err.Message)
-=======
 		lastFailedChannelId = channelId
 		channelName := c.GetString("channel_name")
 		go processChannelRelayError(ctx, channelId, channelName, bizErr)
@@ -90,7 +82,6 @@
 	if bizErr != nil {
 		if bizErr.StatusCode == http.StatusTooManyRequests {
 			bizErr.Error.Message = "当前分组上游负载已饱和，请稍后再试"
->>>>>>> b747cdbc
 		}
 		bizErr.Error.Message = helper.MessageWithRequestId(bizErr.Error.Message, requestId)
 		c.JSON(bizErr.StatusCode, gin.H{
