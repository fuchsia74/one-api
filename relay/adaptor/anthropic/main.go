package anthropic

import (
	"bufio"
	"encoding/json"
	"fmt"
	"github.com/songquanpeng/one-api/common/render"
	"io"
	"net/http"
	"strings"

	"github.com/gin-gonic/gin"
	"github.com/songquanpeng/one-api/common"
	"github.com/songquanpeng/one-api/common/helper"
	"github.com/songquanpeng/one-api/common/image"
	"github.com/songquanpeng/one-api/common/logger"
	"github.com/songquanpeng/one-api/relay/adaptor/openai"
	"github.com/songquanpeng/one-api/relay/model"
)

func stopReasonClaude2OpenAI(reason *string) string {
	if reason == nil {
		return ""
	}
	switch *reason {
	case "end_turn":
		return "stop"
	case "stop_sequence":
		return "stop"
	case "max_tokens":
		return "length"
	default:
		return *reason
	}
}

func ConvertRequest(textRequest model.GeneralOpenAIRequest) *Request {
	claudeRequest := Request{
		Model:       textRequest.Model,
		MaxTokens:   textRequest.MaxTokens,
		Temperature: textRequest.Temperature,
		TopP:        textRequest.TopP,
		TopK:        textRequest.TopK,
		Stream:      textRequest.Stream,
	}
	if claudeRequest.MaxTokens == 0 {
		claudeRequest.MaxTokens = 4096
	}
	// legacy model name mapping
	if claudeRequest.Model == "claude-instant-1" {
		claudeRequest.Model = "claude-instant-1.1"
	} else if claudeRequest.Model == "claude-2" {
		claudeRequest.Model = "claude-2.1"
	}
	for _, message := range textRequest.Messages {
		if message.Role == "system" && claudeRequest.System == "" {
			claudeRequest.System = message.StringContent()
			continue
		}
		claudeMessage := Message{
			Role: message.Role,
		}
		var content Content
		if message.IsStringContent() {
			content.Type = "text"
			content.Text = message.StringContent()
			claudeMessage.Content = append(claudeMessage.Content, content)
			claudeRequest.Messages = append(claudeRequest.Messages, claudeMessage)
			continue
		}
		var contents []Content
		openaiContent := message.ParseContent()
		for _, part := range openaiContent {
			var content Content
			if part.Type == model.ContentTypeText {
				content.Type = "text"
				content.Text = part.Text
			} else if part.Type == model.ContentTypeImageURL {
				content.Type = "image"
				content.Source = &ImageSource{
					Type: "base64",
				}
				mimeType, data, _ := image.GetImageFromUrl(part.ImageURL.Url)
				content.Source.MediaType = mimeType
				content.Source.Data = data
			}
			contents = append(contents, content)
		}
		claudeMessage.Content = contents
		claudeRequest.Messages = append(claudeRequest.Messages, claudeMessage)
	}
	return &claudeRequest
}

// https://docs.anthropic.com/claude/reference/messages-streaming
func StreamResponseClaude2OpenAI(claudeResponse *StreamResponse) (*openai.ChatCompletionsStreamResponse, *Response) {
	var response *Response
	var responseText string
	var stopReason string
	switch claudeResponse.Type {
	case "message_start":
		return nil, claudeResponse.Message
	case "content_block_start":
		if claudeResponse.ContentBlock != nil {
			responseText = claudeResponse.ContentBlock.Text
		}
	case "content_block_delta":
		if claudeResponse.Delta != nil {
			responseText = claudeResponse.Delta.Text
		}
	case "message_delta":
		if claudeResponse.Usage != nil {
			response = &Response{
				Usage: *claudeResponse.Usage,
			}
		}
		if claudeResponse.Delta != nil && claudeResponse.Delta.StopReason != nil {
			stopReason = *claudeResponse.Delta.StopReason
		}
	}
	var choice openai.ChatCompletionsStreamResponseChoice
	choice.Delta.Content = responseText
	choice.Delta.Role = "assistant"
	finishReason := stopReasonClaude2OpenAI(&stopReason)
	if finishReason != "null" {
		choice.FinishReason = &finishReason
	}
	var openaiResponse openai.ChatCompletionsStreamResponse
	openaiResponse.Object = "chat.completion.chunk"
	openaiResponse.Choices = []openai.ChatCompletionsStreamResponseChoice{choice}
	return &openaiResponse, response
}

func ResponseClaude2OpenAI(claudeResponse *Response) *openai.TextResponse {
	var responseText string
	if len(claudeResponse.Content) > 0 {
		responseText = claudeResponse.Content[0].Text
	}
	choice := openai.TextResponseChoice{
		Index: 0,
		Message: model.Message{
			Role:    "assistant",
			Content: responseText,
			Name:    nil,
		},
		FinishReason: stopReasonClaude2OpenAI(claudeResponse.StopReason),
	}
	fullTextResponse := openai.TextResponse{
		Id:      fmt.Sprintf("chatcmpl-%s", claudeResponse.Id),
		Model:   claudeResponse.Model,
		Object:  "chat.completion",
		Created: helper.GetTimestamp(),
		Choices: []openai.TextResponseChoice{choice},
	}
	return &fullTextResponse
}

func StreamHandler(c *gin.Context, resp *http.Response) (*model.ErrorWithStatusCode, *model.Usage) {
	createdTime := helper.GetTimestamp()
	scanner := bufio.NewScanner(resp.Body)
	scanner.Split(func(data []byte, atEOF bool) (advance int, token []byte, err error) {
		if atEOF && len(data) == 0 {
			return 0, nil, nil
		}
		if i := strings.Index(string(data), "\n"); i >= 0 {
			return i + 1, data[0:i], nil
		}
		if atEOF {
			return len(data), data, nil
		}
		return 0, nil, nil
	})
<<<<<<< HEAD
	dataChan := make(chan string)
	stopChan := make(chan bool)
	go func() {
		for scanner.Scan() {
			data := scanner.Text()
			if len(data) < 6 {
				continue
			}
			if !strings.HasPrefix(data, "data:") {
				continue
			}
			data = strings.TrimPrefix(data, "data:")
			dataChan <- data
		}

		stopChan <- true
	}()
=======

>>>>>>> d936817d
	common.SetEventStreamHeaders(c)

	var usage model.Usage
	var modelName string
	var id string

	for scanner.Scan() {
		data := scanner.Text()
		if len(data) < 6 || !strings.HasPrefix(data, "data:") {
			continue
		}
		data = strings.TrimPrefix(data, "data:")
		data = strings.TrimSpace(data)

		var claudeResponse StreamResponse
		err := json.Unmarshal([]byte(data), &claudeResponse)
		if err != nil {
			logger.SysError("error unmarshalling stream response: " + err.Error())
			continue
		}

		response, meta := StreamResponseClaude2OpenAI(&claudeResponse)
		if meta != nil {
			usage.PromptTokens += meta.Usage.InputTokens
			usage.CompletionTokens += meta.Usage.OutputTokens
			modelName = meta.Model
			id = fmt.Sprintf("chatcmpl-%s", meta.Id)
			continue
		}
		if response == nil {
			continue
		}

		response.Id = id
		response.Model = modelName
		response.Created = createdTime
		err = render.ObjectData(c, response)
		if err != nil {
			logger.SysError(err.Error())
		}
	}

	if err := scanner.Err(); err != nil {
		logger.SysError("error reading stream: " + err.Error())
	}

	render.Done(c)

	err := resp.Body.Close()
	if err != nil {
		return openai.ErrorWrapper(err, "close_response_body_failed", http.StatusInternalServerError), nil
	}
	return nil, &usage
}

func Handler(c *gin.Context, resp *http.Response, promptTokens int, modelName string) (*model.ErrorWithStatusCode, *model.Usage) {
	responseBody, err := io.ReadAll(resp.Body)
	if err != nil {
		return openai.ErrorWrapper(err, "read_response_body_failed", http.StatusInternalServerError), nil
	}
	err = resp.Body.Close()
	if err != nil {
		return openai.ErrorWrapper(err, "close_response_body_failed", http.StatusInternalServerError), nil
	}
	var claudeResponse Response
	err = json.Unmarshal(responseBody, &claudeResponse)
	if err != nil {
		return openai.ErrorWrapper(err, "unmarshal_response_body_failed", http.StatusInternalServerError), nil
	}
	if claudeResponse.Error.Type != "" {
		return &model.ErrorWithStatusCode{
			Error: model.Error{
				Message: claudeResponse.Error.Message,
				Type:    claudeResponse.Error.Type,
				Param:   "",
				Code:    claudeResponse.Error.Type,
			},
			StatusCode: resp.StatusCode,
		}, nil
	}
	fullTextResponse := ResponseClaude2OpenAI(&claudeResponse)
	fullTextResponse.Model = modelName
	usage := model.Usage{
		PromptTokens:     claudeResponse.Usage.InputTokens,
		CompletionTokens: claudeResponse.Usage.OutputTokens,
		TotalTokens:      claudeResponse.Usage.InputTokens + claudeResponse.Usage.OutputTokens,
	}
	fullTextResponse.Usage = usage
	jsonResponse, err := json.Marshal(fullTextResponse)
	if err != nil {
		return openai.ErrorWrapper(err, "marshal_response_body_failed", http.StatusInternalServerError), nil
	}
	c.Writer.Header().Set("Content-Type", "application/json")
	c.Writer.WriteHeader(resp.StatusCode)
	_, err = c.Writer.Write(jsonResponse)
	return nil, &usage
}<|MERGE_RESOLUTION|>--- conflicted
+++ resolved
@@ -170,27 +170,6 @@
 		}
 		return 0, nil, nil
 	})
-<<<<<<< HEAD
-	dataChan := make(chan string)
-	stopChan := make(chan bool)
-	go func() {
-		for scanner.Scan() {
-			data := scanner.Text()
-			if len(data) < 6 {
-				continue
-			}
-			if !strings.HasPrefix(data, "data:") {
-				continue
-			}
-			data = strings.TrimPrefix(data, "data:")
-			dataChan <- data
-		}
-
-		stopChan <- true
-	}()
-=======
-
->>>>>>> d936817d
 	common.SetEventStreamHeaders(c)
 
 	var usage model.Usage
