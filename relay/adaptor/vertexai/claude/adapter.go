package vertexai

import (
	"net/http"

	"github.com/gin-gonic/gin"
	"github.com/pkg/errors"
	"github.com/songquanpeng/one-api/common/ctxkey"
	"github.com/songquanpeng/one-api/relay/adaptor/anthropic"

	"github.com/songquanpeng/one-api/relay/meta"
	"github.com/songquanpeng/one-api/relay/model"
)

var ModelList = []string{
	"claude-3-haiku@20240307", "claude-3-opus@20240229", "claude-3-5-sonnet@20240620", "claude-3-sonnet@20240229",
}

const anthropicVersion = "vertex-2023-10-16"

type Adaptor struct {
}

func (a *Adaptor) ConvertRequest(c *gin.Context, relayMode int, request *model.GeneralOpenAIRequest) (any, error) {
	if request == nil {
		return nil, errors.New("request is nil")
	}

	claudeReq := anthropic.ConvertRequest(*request)
	req := Request{
		AnthropicVersion: anthropicVersion,
		// Model:            claudeReq.Model,
		Messages:    claudeReq.Messages,
<<<<<<< HEAD
=======
		System:      claudeReq.System,
>>>>>>> 6209ff9e
		MaxTokens:   claudeReq.MaxTokens,
		Temperature: claudeReq.Temperature,
		TopP:        claudeReq.TopP,
		TopK:        claudeReq.TopK,
		Stream:      claudeReq.Stream,
		Tools:       claudeReq.Tools,
	}

	c.Set(ctxkey.RequestModel, request.Model)
	c.Set(ctxkey.ConvertedRequest, req)
	return req, nil
}

func (a *Adaptor) DoResponse(c *gin.Context, resp *http.Response, meta *meta.Meta) (usage *model.Usage, err *model.ErrorWithStatusCode) {
	if meta.IsStream {
		err, usage = anthropic.StreamHandler(c, resp)
	} else {
		err, usage = anthropic.Handler(c, resp, meta.PromptTokens, meta.ActualModelName)
	}
	return
}<|MERGE_RESOLUTION|>--- conflicted
+++ resolved
@@ -31,10 +31,7 @@
 		AnthropicVersion: anthropicVersion,
 		// Model:            claudeReq.Model,
 		Messages:    claudeReq.Messages,
-<<<<<<< HEAD
-=======
 		System:      claudeReq.System,
->>>>>>> 6209ff9e
 		MaxTokens:   claudeReq.MaxTokens,
 		Temperature: claudeReq.Temperature,
 		TopP:        claudeReq.TopP,
