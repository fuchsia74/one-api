--- conflicted
+++ resolved
@@ -2,18 +2,10 @@
 
 type ChatRequest struct {
 	Contents          []ChatContent        `json:"contents"`
-<<<<<<< HEAD
-	SystemInstruction *ChatContent         `json:"system_instruction,omitempty"`
-	SafetySettings    []ChatSafetySettings `json:"safety_settings,omitempty"`
-	GenerationConfig  ChatGenerationConfig `json:"generation_config,omitempty"`
-	Tools             []ChatTools          `json:"tools,omitempty"`
-	ToolConfig        *ToolConfig          `json:"tool_config,omitempty"`
-=======
 	SafetySettings    []ChatSafetySettings `json:"safety_settings,omitempty"`
 	GenerationConfig  ChatGenerationConfig `json:"generation_config,omitempty"`
 	Tools             []ChatTools          `json:"tools,omitempty"`
 	SystemInstruction *ChatContent         `json:"system_instruction,omitempty"`
->>>>>>> d70335ec
 }
 
 type EmbeddingRequest struct {
