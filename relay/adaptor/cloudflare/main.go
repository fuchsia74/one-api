--- conflicted
+++ resolved
@@ -22,7 +22,6 @@
 		promptBuilder.WriteString(message.StringContent())
 		promptBuilder.WriteString("\n") // 添加换行符来分隔每个消息
 	}
-<<<<<<< HEAD
 
 	return &Request{
 		MaxTokens:   textRequest.MaxTokens,
@@ -32,17 +31,6 @@
 	}
 }
 
-=======
-
-	return &Request{
-		MaxTokens:   textRequest.MaxTokens,
-		Prompt:      promptBuilder.String(),
-		Stream:      textRequest.Stream,
-		Temperature: textRequest.Temperature,
-	}
-}
-
->>>>>>> d936817d
 func ResponseCloudflare2OpenAI(cloudflareResponse *Response) *openai.TextResponse {
 	choice := openai.TextResponseChoice{
 		Index: 0,
