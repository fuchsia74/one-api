--- conflicted
+++ resolved
@@ -10,9 +10,9 @@
 	"fmt"
 	"io"
 	"net/http"
-	"sort"
 	"strconv"
 	"strings"
+	"time"
 
 	"github.com/gin-gonic/gin"
 	"github.com/songquanpeng/one-api/common"
@@ -23,14 +23,6 @@
 	"github.com/songquanpeng/one-api/relay/adaptor/openai"
 	"github.com/songquanpeng/one-api/relay/constant"
 	"github.com/songquanpeng/one-api/relay/model"
-<<<<<<< HEAD
-=======
-	"io"
-	"net/http"
-	"strconv"
-	"strings"
-	"time"
->>>>>>> 254b9777
 )
 
 func ConvertRequest(request model.GeneralOpenAIRequest) *ChatRequest {
