--- conflicted
+++ resolved
@@ -9,14 +9,6 @@
 type Message struct {
 	Role string `json:"role,omitempty"`
 	// Content is a string or a list of objects
-<<<<<<< HEAD
-	Content          any           `json:"content,omitempty"`
-	ReasoningContent string        `json:"reasoning_content,omitempty"`
-	Name             *string       `json:"name,omitempty"`
-	ToolCalls        []Tool        `json:"tool_calls,omitempty"`
-	ToolCallId       string        `json:"tool_call_id,omitempty"`
-	Audio            *messageAudio `json:"audio,omitempty"`
-=======
 	Content    any           `json:"content,omitempty"`
 	Name       *string       `json:"name,omitempty"`
 	ToolCalls  []Tool        `json:"tool_calls,omitempty"`
@@ -32,7 +24,6 @@
 	// Prefix Completion feature as the input for the CoT in the last assistant message.
 	// When using this feature, the prefix parameter must be set to true.
 	ReasoningContent *string `json:"reasoning_content,omitempty"`
->>>>>>> 0103e980
 }
 
 type messageAudio struct {
