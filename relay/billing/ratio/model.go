--- conflicted
+++ resolved
@@ -26,7 +26,6 @@
 // 1 === ￥0.014 / 1k tokens
 var ModelRatio = map[string]float64{
 	// https://openai.com/pricing
-<<<<<<< HEAD
 	"gpt-4":                  15,
 	"gpt-4-0314":             15,
 	"gpt-4-0613":             15,
@@ -59,15 +58,15 @@
 	"gpt-3.5-turbo-0613":                   0.75,
 	"gpt-3.5-turbo-16k":                    1.5, // $0.003 / 1K tokens
 	"gpt-3.5-turbo-16k-0613":               1.5,
-	"gpt-3.5-turbo-instruct":               0.75, // $0.0015 / 1K tokens
-	"gpt-3.5-turbo-1106":                   0.5,  // $0.001 / 1K tokens
-	"gpt-3.5-turbo-0125":                   0.25, // $0.0005 / 1K tokens
-	"o1":                                   7.5,  // $15.00 / 1M input tokens
-	"o1-2024-12-17":                        7.5,
-	"o1-preview":                           7.5, // $15.00 / 1M input tokens
-	"o1-preview-2024-09-12":                7.5,
-	"o1-mini":                              1.5, // $3.00 / 1M input tokens
-	"o1-mini-2024-09-12":                   1.5,
+	"gpt-3.5-turbo-instruct":               0.75,           // $0.0015 / 1K tokens
+	"gpt-3.5-turbo-1106":                   0.5,            // $0.001 / 1K tokens
+	"gpt-3.5-turbo-0125":                   0.25,           // $0.0005 / 1K tokens
+	"o1":                                   15 * MILLI_USD, // $15.00 / 1M input tokens
+	"o1-2024-12-17":                        15 * MILLI_USD,
+	"o1-preview":                           15 * MILLI_USD, // $15.00 / 1M input tokens
+	"o1-preview-2024-09-12":                15 * MILLI_USD,
+	"o1-mini":                              1.1 * MILLI_USD, // $3.00 / 1M input tokens
+	"o1-mini-2024-09-12":                   1.1 * MILLI_USD,
 	"o3-mini":                              1.1 * MILLI_USD,
 	"o3-mini-2025-01-31":                   1.1 * MILLI_USD,
 	"davinci-002":                          1,   // $0.002 / 1K tokens
@@ -97,70 +96,6 @@
 	"dall-e-2":                             0.02 * USD, // $0.016 - $0.020 / image
 	"dall-e-3":                             0.04 * USD, // $0.040 - $0.120 / image
 	// https://www.anthropic.com/api#pricing
-=======
-	"gpt-4":                   15,
-	"gpt-4-0314":              15,
-	"gpt-4-0613":              15,
-	"gpt-4-32k":               30,
-	"gpt-4-32k-0314":          30,
-	"gpt-4-32k-0613":          30,
-	"gpt-4-1106-preview":      5,     // $0.01 / 1K tokens
-	"gpt-4-0125-preview":      5,     // $0.01 / 1K tokens
-	"gpt-4-turbo-preview":     5,     // $0.01 / 1K tokens
-	"gpt-4-turbo":             5,     // $0.01 / 1K tokens
-	"gpt-4-turbo-2024-04-09":  5,     // $0.01 / 1K tokens
-	"gpt-4o":                  2.5,   // $0.005 / 1K tokens
-	"chatgpt-4o-latest":       2.5,   // $0.005 / 1K tokens
-	"gpt-4o-2024-05-13":       2.5,   // $0.005 / 1K tokens
-	"gpt-4o-2024-08-06":       1.25,  // $0.0025 / 1K tokens
-	"gpt-4o-2024-11-20":       1.25,  // $0.0025 / 1K tokens
-	"gpt-4o-mini":             0.075, // $0.00015 / 1K tokens
-	"gpt-4o-mini-2024-07-18":  0.075, // $0.00015 / 1K tokens
-	"gpt-4-vision-preview":    5,     // $0.01 / 1K tokens
-	"gpt-3.5-turbo":           0.25,  // $0.0005 / 1K tokens
-	"gpt-3.5-turbo-0301":      0.75,
-	"gpt-3.5-turbo-0613":      0.75,
-	"gpt-3.5-turbo-16k":       1.5, // $0.003 / 1K tokens
-	"gpt-3.5-turbo-16k-0613":  1.5,
-	"gpt-3.5-turbo-instruct":  0.75, // $0.0015 / 1K tokens
-	"gpt-3.5-turbo-1106":      0.5,  // $0.001 / 1K tokens
-	"gpt-3.5-turbo-0125":      0.25, // $0.0005 / 1K tokens
-	"o1":                      7.5,  // $15.00 / 1M input tokens
-	"o1-2024-12-17":           7.5,
-	"o1-preview":              7.5, // $15.00 / 1M input tokens
-	"o1-preview-2024-09-12":   7.5,
-	"o1-mini":                 1.5, // $3.00 / 1M input tokens
-	"o1-mini-2024-09-12":      1.5,
-	"o3-mini":                 1.5, // $3.00 / 1M input tokens
-	"o3-mini-2025-01-31":      1.5,
-	"davinci-002":             1,   // $0.002 / 1K tokens
-	"babbage-002":             0.2, // $0.0004 / 1K tokens
-	"text-ada-001":            0.2,
-	"text-babbage-001":        0.25,
-	"text-curie-001":          1,
-	"text-davinci-002":        10,
-	"text-davinci-003":        10,
-	"text-davinci-edit-001":   10,
-	"code-davinci-edit-001":   10,
-	"whisper-1":               15,  // $0.006 / minute -> $0.006 / 150 words -> $0.006 / 200 tokens -> $0.03 / 1k tokens
-	"tts-1":                   7.5, // $0.015 / 1K characters
-	"tts-1-1106":              7.5,
-	"tts-1-hd":                15, // $0.030 / 1K characters
-	"tts-1-hd-1106":           15,
-	"davinci":                 10,
-	"curie":                   10,
-	"babbage":                 10,
-	"ada":                     10,
-	"text-embedding-ada-002":  0.05,
-	"text-embedding-3-small":  0.01,
-	"text-embedding-3-large":  0.065,
-	"text-search-ada-doc-001": 10,
-	"text-moderation-stable":  0.1,
-	"text-moderation-latest":  0.1,
-	"dall-e-2":                0.02 * USD, // $0.016 - $0.020 / image
-	"dall-e-3":                0.04 * USD, // $0.040 - $0.120 / image
-	// https://docs.anthropic.com/en/docs/about-claude/models
->>>>>>> 7ac55354
 	"claude-instant-1.2":         0.8 / 1000 * USD,
 	"claude-2.0":                 8.0 / 1000 * USD,
 	"claude-2.1":                 8.0 / 1000 * USD,
