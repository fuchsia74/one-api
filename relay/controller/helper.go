--- conflicted
+++ resolved
@@ -172,16 +172,6 @@
 	if err != nil {
 		logger.Error(ctx, "error update user quota cache: "+err.Error())
 	}
-<<<<<<< HEAD
-	// if quota != 0 {
-	// 	logContent := fmt.Sprintf("模型倍率 %.2f，分组倍率 %.2f，补全倍率 %.2f", modelRatio, groupRatio, completionRatio)
-	// 	model.RecordConsumeLog(ctx, meta.UserId, meta.ChannelId, promptTokens, completionTokens, textRequest.Model, meta.TokenName, quota, logContent)
-	// 	model.UpdateUserUsedQuotaAndRequestCount(meta.UserId, quota)
-	// 	model.UpdateChannelUsedQuota(meta.ChannelId, quota)
-	// }
-
-=======
->>>>>>> 4fb22ad4
 	logContent := fmt.Sprintf("模型倍率 %.2f，分组倍率 %.2f，补全倍率 %.2f", modelRatio, groupRatio, completionRatio)
 	model.RecordConsumeLog(ctx, meta.UserId, meta.ChannelId, promptTokens, completionTokens, textRequest.Model, meta.TokenName, quota, logContent)
 	model.UpdateUserUsedQuotaAndRequestCount(meta.UserId, quota)
