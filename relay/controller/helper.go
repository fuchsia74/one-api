--- conflicted
+++ resolved
@@ -7,17 +7,12 @@
 	"net/http"
 	"strings"
 
-<<<<<<< HEAD
-=======
-	"github.com/songquanpeng/one-api/common/helper"
-	"github.com/songquanpeng/one-api/relay/constant/role"
-
->>>>>>> 93ce6c4c
 	"github.com/gin-gonic/gin"
 	"github.com/pkg/errors"
 	"github.com/songquanpeng/one-api/common"
 	"github.com/songquanpeng/one-api/common/config"
 	"github.com/songquanpeng/one-api/common/ctxkey"
+	"github.com/songquanpeng/one-api/common/helper"
 	"github.com/songquanpeng/one-api/common/logger"
 	"github.com/songquanpeng/one-api/model"
 	"github.com/songquanpeng/one-api/relay/adaptor/openai"
@@ -129,15 +124,7 @@
 	if err != nil {
 		logger.Error(ctx, "error update user quota cache: "+err.Error())
 	}
-<<<<<<< HEAD
-	var extraLog string
-	if systemPromptReset {
-		extraLog = " (Note: System prompt has been reset)"
-	}
-	logContent := fmt.Sprintf("model rate %.2f, group rate %.2f, completion rate %.2f%s", modelRatio, groupRatio, completionRatio, extraLog)
-	model.RecordConsumeLog(ctx, meta.UserId, meta.ChannelId, promptTokens, completionTokens, textRequest.Model, meta.TokenName, quota, logContent)
-=======
-	logContent := fmt.Sprintf("倍率：%.2f × %.2f × %.2f", modelRatio, groupRatio, completionRatio)
+	logContent := fmt.Sprintf("model rate %.2f, group rate %.2f, completion rate %.2f", modelRatio, groupRatio, completionRatio)
 	model.RecordConsumeLog(ctx, &model.Log{
 		UserId:            meta.UserId,
 		ChannelId:         meta.ChannelId,
@@ -151,7 +138,6 @@
 		ElapsedTime:       helper.CalcElapsedTime(meta.StartTime),
 		SystemPromptReset: systemPromptReset,
 	})
->>>>>>> 93ce6c4c
 	model.UpdateUserUsedQuotaAndRequestCount(meta.UserId, quota)
 	model.UpdateChannelUsedQuota(meta.ChannelId, quota)
 
