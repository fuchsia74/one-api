--- conflicted
+++ resolved
@@ -32,23 +32,9 @@
 }
 
 func RelayImageHelper(c *gin.Context, relayMode int) *relaymodel.ErrorWithStatusCode {
-<<<<<<< HEAD
-	imageModel := "dall-e-2"
-	imageSize := "1024x1024"
-
-	tokenId := c.GetInt("token_id")
-	channelType := c.GetInt("channel")
-	channelId := c.GetInt("channel_id")
-	userId := c.GetInt("id")
-	// group := c.GetString("group")
-
-	var imageRequest openai.ImageRequest
-	err := common.UnmarshalBodyReusable(c, &imageRequest)
-=======
 	ctx := c.Request.Context()
 	meta := util.GetRelayMeta(c)
 	imageRequest, err := getImageRequest(c, meta.Mode)
->>>>>>> 4fb22ad4
 	if err != nil {
 		logger.Errorf(ctx, "getImageRequest failed: %s", err.Error())
 		return openai.ErrorWrapper(err, "invalid_image_request", http.StatusBadRequest)
@@ -91,14 +77,9 @@
 		requestBody = c.Request.Body
 	}
 
-<<<<<<< HEAD
-	modelRatio := common.GetModelRatio(imageModel)
-	// groupRatio := common.GetGroupRatio(group)
-	groupRatio := c.GetFloat64("channel_ratio")
-=======
 	modelRatio := common.GetModelRatio(imageRequest.Model)
-	groupRatio := common.GetGroupRatio(meta.Group)
->>>>>>> 4fb22ad4
+	// groupRatio := common.GetGroupRatio(meta.Group)
+	groupRatio := c.GetFloat64("channel_ratio") // pre-selected cheapest channel ratio
 	ratio := modelRatio * groupRatio
 	userQuota, err := model.CacheGetUserQuota(meta.UserId)
 
