package controller

import (
	"bytes"
	"context"
	"encoding/json"
	"fmt"
<<<<<<< HEAD
=======
	"github.com/gin-gonic/gin"
	"github.com/songquanpeng/one-api/common/ctxkey"
	"github.com/songquanpeng/one-api/common/logger"
	"github.com/songquanpeng/one-api/model"
	"github.com/songquanpeng/one-api/relay"
	"github.com/songquanpeng/one-api/relay/adaptor/openai"
	billingratio "github.com/songquanpeng/one-api/relay/billing/ratio"
	"github.com/songquanpeng/one-api/relay/channeltype"
	"github.com/songquanpeng/one-api/relay/meta"
	relaymodel "github.com/songquanpeng/one-api/relay/model"
>>>>>>> 3d149fed
	"io"
	"net/http"

	"github.com/Laisky/errors/v2"
	"github.com/Laisky/one-api/common/logger"
	"github.com/Laisky/one-api/model"
	"github.com/Laisky/one-api/relay"
	"github.com/Laisky/one-api/relay/adaptor/openai"
	billingratio "github.com/Laisky/one-api/relay/billing/ratio"
	"github.com/Laisky/one-api/relay/channeltype"
	"github.com/Laisky/one-api/relay/meta"
	relaymodel "github.com/Laisky/one-api/relay/model"
	"github.com/gin-gonic/gin"
)

func isWithinRange(element string, value int) bool {
	if _, ok := billingratio.ImageGenerationAmounts[element]; !ok {
		return false
	}
	min := billingratio.ImageGenerationAmounts[element][0]
	max := billingratio.ImageGenerationAmounts[element][1]
	return value >= min && value <= max
}

func RelayImageHelper(c *gin.Context, relayMode int) *relaymodel.ErrorWithStatusCode {
	ctx := c.Request.Context()
	meta := meta.GetByContext(c)
	imageRequest, err := getImageRequest(c, meta.Mode)
	if err != nil {
		logger.Errorf(ctx, "getImageRequest failed: %s", err.Error())
		return openai.ErrorWrapper(err, "invalid_image_request", http.StatusBadRequest)
	}

	// map model name
	var isModelMapped bool
	meta.OriginModelName = imageRequest.Model
	imageRequest.Model, isModelMapped = getMappedModelName(imageRequest.Model, meta.ModelMapping)
	meta.ActualModelName = imageRequest.Model

	// model validation
	bizErr := validateImageRequest(imageRequest, meta)
	if bizErr != nil {
		return bizErr
	}

	imageCostRatio, err := getImageCostRatio(imageRequest)
	if err != nil {
		return openai.ErrorWrapper(err, "get_image_cost_ratio_failed", http.StatusInternalServerError)
	}

	var requestBody io.Reader
	if isModelMapped || meta.ChannelType == channeltype.Azure { // make Azure channel request body
		jsonStr, err := json.Marshal(imageRequest)
		if err != nil {
			return openai.ErrorWrapper(err, "marshal_image_request_failed", http.StatusInternalServerError)
		}
		requestBody = bytes.NewBuffer(jsonStr)
	} else {
		requestBody = c.Request.Body
	}

	adaptor := relay.GetAdaptor(meta.APIType)
	if adaptor == nil {
		return openai.ErrorWrapper(fmt.Errorf("invalid api type: %d", meta.APIType), "invalid_api_type", http.StatusBadRequest)
	}

	switch meta.ChannelType {
	case channeltype.Ali:
		fallthrough
	case channeltype.Baidu:
		fallthrough
	case channeltype.Zhipu:
		finalRequest, err := adaptor.ConvertImageRequest(imageRequest)
		if err != nil {
			return openai.ErrorWrapper(err, "convert_image_request_failed", http.StatusInternalServerError)
		}
		jsonStr, err := json.Marshal(finalRequest)
		if err != nil {
			return openai.ErrorWrapper(err, "marshal_image_request_failed", http.StatusInternalServerError)
		}
		requestBody = bytes.NewBuffer(jsonStr)
	}

	modelRatio := billingratio.GetModelRatio(imageRequest.Model)
	// groupRatio := billingratio.GetGroupRatio(meta.Group)
	groupRatio := c.GetFloat64("channel_ratio") // pre-selected cheapest channel ratio

	ratio := modelRatio * groupRatio
	userQuota, err := model.CacheGetUserQuota(ctx, meta.UserId)

	quota := int64(ratio*imageCostRatio*1000) * int64(imageRequest.N)

	if userQuota-quota < 0 {
		return openai.ErrorWrapper(errors.New("user quota is not enough"), "insufficient_user_quota", http.StatusForbidden)
	}

	// do request
	resp, err := adaptor.DoRequest(c, meta, requestBody)
	if err != nil {
		logger.Errorf(ctx, "DoRequest failed: %s", err.Error())
		return openai.ErrorWrapper(err, "do_request_failed", http.StatusInternalServerError)
	}

	defer func(ctx context.Context) {
		if resp != nil && resp.StatusCode != http.StatusOK {
			return
		}

		err := model.PostConsumeTokenQuota(meta.TokenId, quota)
		if err != nil {
			logger.SysError("error consuming token remain quota: " + err.Error())
		}
		err = model.CacheUpdateUserQuota(ctx, meta.UserId)
		if err != nil {
			logger.SysError("error update user quota cache: " + err.Error())
		}
<<<<<<< HEAD
		if quota >= 0 {
			tokenName := c.GetString("token_name")
=======
		if quota != 0 {
			tokenName := c.GetString(ctxkey.TokenName)
>>>>>>> 3d149fed
			logContent := fmt.Sprintf("模型倍率 %.2f，分组倍率 %.2f", modelRatio, groupRatio)
			model.RecordConsumeLog(ctx, meta.UserId, meta.ChannelId, 0, 0, imageRequest.Model, tokenName, quota, logContent)
			model.UpdateUserUsedQuotaAndRequestCount(meta.UserId, quota)
			channelId := c.GetInt(ctxkey.ChannelId)
			model.UpdateChannelUsedQuota(channelId, quota)
		}
	}(c.Request.Context())

	// do response
	_, respErr := adaptor.DoResponse(c, resp, meta)
	if respErr != nil {
		logger.Errorf(ctx, "respErr is not nil: %+v", respErr)
		return respErr
	}

	return nil
}<|MERGE_RESOLUTION|>--- conflicted
+++ resolved
@@ -5,23 +5,11 @@
 	"context"
 	"encoding/json"
 	"fmt"
-<<<<<<< HEAD
-=======
-	"github.com/gin-gonic/gin"
-	"github.com/songquanpeng/one-api/common/ctxkey"
-	"github.com/songquanpeng/one-api/common/logger"
-	"github.com/songquanpeng/one-api/model"
-	"github.com/songquanpeng/one-api/relay"
-	"github.com/songquanpeng/one-api/relay/adaptor/openai"
-	billingratio "github.com/songquanpeng/one-api/relay/billing/ratio"
-	"github.com/songquanpeng/one-api/relay/channeltype"
-	"github.com/songquanpeng/one-api/relay/meta"
-	relaymodel "github.com/songquanpeng/one-api/relay/model"
->>>>>>> 3d149fed
 	"io"
 	"net/http"
 
 	"github.com/Laisky/errors/v2"
+	"github.com/Laisky/one-api/common/ctxkey"
 	"github.com/Laisky/one-api/common/logger"
 	"github.com/Laisky/one-api/model"
 	"github.com/Laisky/one-api/relay"
@@ -103,7 +91,7 @@
 
 	modelRatio := billingratio.GetModelRatio(imageRequest.Model)
 	// groupRatio := billingratio.GetGroupRatio(meta.Group)
-	groupRatio := c.GetFloat64("channel_ratio") // pre-selected cheapest channel ratio
+	groupRatio := c.GetFloat64(ctxkey.ChannelRatio) // pre-selected cheapest channel ratio
 
 	ratio := modelRatio * groupRatio
 	userQuota, err := model.CacheGetUserQuota(ctx, meta.UserId)
@@ -134,13 +122,8 @@
 		if err != nil {
 			logger.SysError("error update user quota cache: " + err.Error())
 		}
-<<<<<<< HEAD
 		if quota >= 0 {
-			tokenName := c.GetString("token_name")
-=======
-		if quota != 0 {
 			tokenName := c.GetString(ctxkey.TokenName)
->>>>>>> 3d149fed
 			logContent := fmt.Sprintf("模型倍率 %.2f，分组倍率 %.2f", modelRatio, groupRatio)
 			model.RecordConsumeLog(ctx, meta.UserId, meta.ChannelId, 0, 0, imageRequest.Model, tokenName, quota, logContent)
 			model.UpdateUserUsedQuotaAndRequestCount(meta.UserId, quota)
