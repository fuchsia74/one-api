FROM node:18 as builder

WORKDIR /web
COPY ./VERSION .
COPY ./web .

<<<<<<< HEAD
WORKDIR /web/default
RUN npm install
RUN DISABLE_ESLINT_PLUGIN='true' REACT_APP_VERSION=$(cat ../VERSION) npm run build

WORKDIR /web/berry
RUN npm install
RUN DISABLE_ESLINT_PLUGIN='true' REACT_APP_VERSION=$(cat ../VERSION) npm run build

WORKDIR /web/air
RUN npm install
RUN DISABLE_ESLINT_PLUGIN='true' REACT_APP_VERSION=$(cat ../VERSION) npm run build

FROM golang:1.23.5-bullseye AS builder2

RUN apt-get update
RUN apt-get install -y --no-install-recommends g++ make gcc git build-essential ca-certificates \
    && update-ca-certificates 2>/dev/null || true \
=======
RUN npm install --prefix /web/default & \
    npm install --prefix /web/berry & \
    npm install --prefix /web/air & \
    wait

RUN DISABLE_ESLINT_PLUGIN='true' REACT_APP_VERSION=$(cat /web/default/VERSION) npm run build --prefix /web/default & \
    DISABLE_ESLINT_PLUGIN='true' REACT_APP_VERSION=$(cat /web/berry/VERSION) npm run build --prefix /web/berry & \
    DISABLE_ESLINT_PLUGIN='true' REACT_APP_VERSION=$(cat /web/air/VERSION) npm run build --prefix /web/air & \
    wait

FROM golang AS builder2

RUN apt-get update && apt-get install -y --no-install-recommends \
    build-essential \
    sqlite3 libsqlite3-dev \
>>>>>>> 93ce6c4c
    && rm -rf /var/lib/apt/lists/*

ENV GO111MODULE=on \
    CGO_ENABLED=1 \
    GOOS=linux \
    CGO_CFLAGS="-I/usr/include" \
    CGO_LDFLAGS="-L/usr/lib"

WORKDIR /build

ADD go.mod go.sum ./
RUN go mod download

COPY . .
COPY --from=builder /web/build ./web/build

<<<<<<< HEAD
FROM debian:bullseye

RUN apt-get update
RUN apt-get install -y --no-install-recommends ca-certificates haveged tzdata ffmpeg \
    && update-ca-certificates 2>/dev/null || true \
=======
RUN go build -trimpath -ldflags "-s -w -X 'github.com/songquanpeng/one-api/common.Version=$(cat VERSION)'" -o one-api

# Final runtime image
FROM ubuntu:22.04

RUN apt-get update && apt-get install -y --no-install-recommends \
    ca-certificates tzdata bash \
>>>>>>> 93ce6c4c
    && rm -rf /var/lib/apt/lists/*

COPY --from=builder2 /build/one-api /

EXPOSE 3000
WORKDIR /data
ENTRYPOINT ["/one-api"]<|MERGE_RESOLUTION|>--- conflicted
+++ resolved
@@ -4,25 +4,6 @@
 COPY ./VERSION .
 COPY ./web .
 
-<<<<<<< HEAD
-WORKDIR /web/default
-RUN npm install
-RUN DISABLE_ESLINT_PLUGIN='true' REACT_APP_VERSION=$(cat ../VERSION) npm run build
-
-WORKDIR /web/berry
-RUN npm install
-RUN DISABLE_ESLINT_PLUGIN='true' REACT_APP_VERSION=$(cat ../VERSION) npm run build
-
-WORKDIR /web/air
-RUN npm install
-RUN DISABLE_ESLINT_PLUGIN='true' REACT_APP_VERSION=$(cat ../VERSION) npm run build
-
-FROM golang:1.23.5-bullseye AS builder2
-
-RUN apt-get update
-RUN apt-get install -y --no-install-recommends g++ make gcc git build-essential ca-certificates \
-    && update-ca-certificates 2>/dev/null || true \
-=======
 RUN npm install --prefix /web/default & \
     npm install --prefix /web/berry & \
     npm install --prefix /web/air & \
@@ -33,12 +14,11 @@
     DISABLE_ESLINT_PLUGIN='true' REACT_APP_VERSION=$(cat /web/air/VERSION) npm run build --prefix /web/air & \
     wait
 
-FROM golang AS builder2
+FROM golang:1.23.5-bullseye AS builder2
 
 RUN apt-get update && apt-get install -y --no-install-recommends \
     build-essential \
     sqlite3 libsqlite3-dev \
->>>>>>> 93ce6c4c
     && rm -rf /var/lib/apt/lists/*
 
 ENV GO111MODULE=on \
@@ -55,21 +35,13 @@
 COPY . .
 COPY --from=builder /web/build ./web/build
 
-<<<<<<< HEAD
-FROM debian:bullseye
-
-RUN apt-get update
-RUN apt-get install -y --no-install-recommends ca-certificates haveged tzdata ffmpeg \
-    && update-ca-certificates 2>/dev/null || true \
-=======
 RUN go build -trimpath -ldflags "-s -w -X 'github.com/songquanpeng/one-api/common.Version=$(cat VERSION)'" -o one-api
 
 # Final runtime image
-FROM ubuntu:22.04
+FROM debian:bullseye
 
 RUN apt-get update && apt-get install -y --no-install-recommends \
-    ca-certificates tzdata bash \
->>>>>>> 93ce6c4c
+    ca-certificates tzdata bash haveged ffmpeg \
     && rm -rf /var/lib/apt/lists/*
 
 COPY --from=builder2 /build/one-api /
