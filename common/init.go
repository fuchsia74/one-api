--- conflicted
+++ resolved
@@ -3,11 +3,12 @@
 import (
 	"flag"
 	"fmt"
-	"github.com/songquanpeng/one-api/common/config"
-	"github.com/songquanpeng/one-api/common/logger"
 	"log"
 	"os"
 	"path/filepath"
+
+	"github.com/songquanpeng/one-api/common/config"
+	"github.com/songquanpeng/one-api/common/logger"
 )
 
 var (
@@ -24,13 +25,8 @@
 	fmt.Println("Usage: one-api [--port <port>] [--log-dir <log directory>] [--version] [--help]")
 }
 
-<<<<<<< HEAD
-func init() {
-	// flag.Parse()
-=======
 func Init() {
 	flag.Parse()
->>>>>>> 254b9777
 
 	// if *PrintVersion {
 	// 	fmt.Println(Version)
