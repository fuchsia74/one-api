--- conflicted
+++ resolved
@@ -3,11 +3,8 @@
 import (
 	"encoding/json"
 	"strings"
-<<<<<<< HEAD
 
 	"github.com/songquanpeng/one-api/common/logger"
-=======
->>>>>>> 4ae311e9
 )
 
 const (
